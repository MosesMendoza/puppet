#! /usr/bin/env ruby -S rspec
require 'spec_helper'
require 'puppet/face'

describe Puppet::Face[:help, '0.0.1'] do
  it "has a help action" do
    subject.should be_action :help
  end

  it "has a default action of help" do
    subject.get_action('help').should be_default
  end

<<<<<<< HEAD
  it "accepts a call with no arguments" do
    expect {
      subject.help()
    }.should_not raise_error
  end

  it "accepts a face name" do
    expect { subject.help(:help) }.should_not raise_error
  end

  it "accepts a face and action name" do
    expect { subject.help(:help, :help) }.should_not raise_error
=======
  it "should accept a call with no arguments" do
    expect { subject.help() }.to_not raise_error
  end

  it "should accept a face name" do
    expect { subject.help(:help) }.to_not raise_error
  end

  it "should accept a face and action name" do
    expect { subject.help(:help, :help) }.to_not raise_error
>>>>>>> 3710c2d8
  end

  it "fails if more than a face and action are given" do
    expect { subject.help(:help, :help, :for_the_love_of_god) }.
      to raise_error ArgumentError
  end

  it "treats :current and 'current' identically" do
    subject.help(:help, :version => :current).should ==
      subject.help(:help, :version => 'current')
  end

  it "raises an error when the face is unavailable" do
    expect { subject.help(:huzzah, :bar, :version => '17.0.0') }.
<<<<<<< HEAD
      should raise_error(ArgumentError, /Could not find version 17\.0\.0/)
=======
      to raise_error Puppet::Error
>>>>>>> 3710c2d8
  end

  it "finds a face by version" do
    face = Puppet::Face[:huzzah, :current]
    subject.help(:huzzah, :version => face.version).
      should == subject.help(:huzzah, :version => :current)
  end

  context "when listing subcommands" do
    subject { Puppet::Face[:help, :current].help }

    RSpec::Matchers.define :have_a_summary do
      match do |instance|
        instance.summary.is_a?(String)
      end
    end

    # Check a precondition for the next block; if this fails you have
    # something odd in your set of face, and we skip testing things that
    # matter. --daniel 2011-04-10
    it "has at least one face with a summary" do
      Puppet::Face.faces.should be_any do |name|
        Puppet::Face[name, :current].summary
      end
    end

    it "lists all faces which are runnable from the command line" do
      help_face = Puppet::Face[:help, :current]
      # The main purpose of the help face is to provide documentation for
      #  command line users.  It shouldn't show documentation for faces
      #  that can't be run from the command line, so, rather than iterating
      #  over all available faces, we need to iterate over the subcommands
      #  that are available from the command line.
      Puppet::Util::CommandLine.available_subcommands.each do |name|
        next unless help_face.is_face_app?(name)
        next if help_face.exclude_from_docs?(name)
        face = Puppet::Face[name, :current]
        summary = face.summary

        subject.should =~ %r{ #{name} }
        summary and subject.should =~ %r{ #{name} +#{summary}}
      end
    end

    context "face summaries" do
      # we need to set a bunk module path here, because without doing so,
      #  the autoloader will try to use it before it is initialized.
      Puppet[:modulepath] = "/dev/null"

      Puppet::Face.faces.each do |name|
        it "has a summary for #{name}" do
          Puppet::Face[name, :current].should have_a_summary
        end
      end
    end

    it "lists all legacy applications" do
      Puppet::Face[:help, :current].legacy_applications.each do |appname|
        subject.should =~ %r{ #{appname} }

        summary = Puppet::Face[:help, :current].horribly_extract_summary_from(appname)
        summary and subject.should =~ %r{ #{summary}\b}
      end
    end
  end

  context "#legacy_applications" do
    subject { Puppet::Face[:help, :current].legacy_applications }

    # If we don't, these tests are ... less than useful, because they assume
    # it.  When this breaks you should consider ditching the entire feature
    # and tests, but if not work out how to fake one. --daniel 2011-04-11
    it { should have_at_least(1).item }

    # Meh.  This is nasty, but we can't control the other list; the specific
    # bug that caused these to be listed is annoyingly subtle and has a nasty
    # fix, so better to have a "fail if you do something daft" trigger in
    # place here, I think. --daniel 2011-04-11
    %w{face_base indirection_base}.each do |name|
      it { should_not include name }
    end
  end

  context "help for legacy applications" do
    subject { Puppet::Face[:help, :current] }
    let :appname do subject.legacy_applications.first end

    # This test is purposely generic, so that as we eliminate legacy commands
    # we don't get into a loop where we either test a face-based replacement
    # and fail to notice breakage, or where we have to constantly rewrite this
    # test and all. --daniel 2011-04-11
    it "returns the legacy help when given the subcommand" do
      help = subject.help(appname)
      help.should =~ /puppet-#{appname}/
      %w{SYNOPSIS USAGE DESCRIPTION OPTIONS COPYRIGHT}.each do |heading|
        help.should =~ /^#{heading}$/
      end
    end

    it "fails when asked for an action on a legacy command" do
      expect { subject.help(appname, :whatever) }.
        to raise_error ArgumentError, /Legacy subcommands don't take actions/
    end
  end
end<|MERGE_RESOLUTION|>--- conflicted
+++ resolved
@@ -11,31 +11,18 @@
     subject.get_action('help').should be_default
   end
 
-<<<<<<< HEAD
   it "accepts a call with no arguments" do
     expect {
       subject.help()
-    }.should_not raise_error
+    }.to_not raise_error
   end
 
   it "accepts a face name" do
-    expect { subject.help(:help) }.should_not raise_error
+    expect { subject.help(:help) }.to_not raise_error
   end
 
   it "accepts a face and action name" do
-    expect { subject.help(:help, :help) }.should_not raise_error
-=======
-  it "should accept a call with no arguments" do
-    expect { subject.help() }.to_not raise_error
-  end
-
-  it "should accept a face name" do
-    expect { subject.help(:help) }.to_not raise_error
-  end
-
-  it "should accept a face and action name" do
     expect { subject.help(:help, :help) }.to_not raise_error
->>>>>>> 3710c2d8
   end
 
   it "fails if more than a face and action are given" do
@@ -49,12 +36,9 @@
   end
 
   it "raises an error when the face is unavailable" do
-    expect { subject.help(:huzzah, :bar, :version => '17.0.0') }.
-<<<<<<< HEAD
-      should raise_error(ArgumentError, /Could not find version 17\.0\.0/)
-=======
-      to raise_error Puppet::Error
->>>>>>> 3710c2d8
+    expect {
+      subject.help(:huzzah, :bar, :version => '17.0.0')
+    }.to raise_error(ArgumentError, /Could not find version 17\.0\.0/)
   end
 
   it "finds a face by version" do
