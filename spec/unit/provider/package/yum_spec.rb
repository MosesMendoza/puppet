#! /usr/bin/env ruby
require 'spec_helper'

provider_class = Puppet::Type.type(:package).provider(:yum)

describe provider_class do
  include PuppetSpec::Fixtures
  it_behaves_like 'RHEL package provider', provider_class, 'yum'

  describe "parsing the output of check-update" do
    describe "with no multiline entries" do
      let(:check_update) { File.read(my_fixture("yum-check-update-simple.txt")) }
      let(:output) { described_class.parse_updates(check_update) }
      it 'creates an entry for each package keyed on the package name' do
        expect(output['curl']).to eq([{:name => 'curl', :epoch => '0', :version => '7.32.0', :release => '10.fc20', :arch => 'i686'}, {:name => 'curl', :epoch => '0', :version => '7.32.0', :release => '10.fc20', :arch => 'x86_64'}])
        expect(output['gawk']).to eq([{:name => 'gawk', :epoch => '0', :version => '4.1.0', :release => '3.fc20', :arch => 'i686'}])
        expect(output['dhclient']).to eq([{:name => 'dhclient', :epoch => '12', :version => '4.1.1', :release => '38.P1.fc20', :arch => 'i686'}])
        expect(output['selinux-policy']).to eq([{:name => 'selinux-policy', :epoch => '0', :version => '3.12.1', :release => '163.fc20', :arch => 'noarch'}])
      end
      it 'creates an entry for each package keyed on the package name and package architecture' do
        expect(output['curl.i686']).to eq([{:name => 'curl', :epoch => '0', :version => '7.32.0', :release => '10.fc20', :arch => 'i686'}])
        expect(output['curl.x86_64']).to eq([{:name => 'curl', :epoch => '0', :version => '7.32.0', :release => '10.fc20', :arch => 'x86_64'}])
        expect(output['gawk.i686']).to eq([{:name => 'gawk', :epoch => '0', :version => '4.1.0', :release => '3.fc20', :arch => 'i686'}])
        expect(output['dhclient.i686']).to eq([{:name => 'dhclient', :epoch => '12', :version => '4.1.1', :release => '38.P1.fc20', :arch => 'i686'}])
        expect(output['selinux-policy.noarch']).to eq([{:name => 'selinux-policy', :epoch => '0', :version => '3.12.1', :release => '163.fc20', :arch => 'noarch'}])
        expect(output['java-1.8.0-openjdk.x86_64']).to eq([{:name => 'java-1.8.0-openjdk', :epoch => '1', :version => '1.8.0.131', :release => '2.b11.el7_3', :arch => 'x86_64'}])
      end
    end
    describe "with multiline entries" do
      let(:check_update) { File.read(my_fixture("yum-check-update-multiline.txt")) }
      let(:output) { described_class.parse_updates(check_update) }
      it "parses multi-line values as a single package tuple" do
        expect(output['libpcap']).to eq([{:name => 'libpcap', :epoch => '14', :version => '1.4.0', :release => '1.20130826git2dbcaa1.el6', :arch => 'x86_64'}])
      end
    end
    describe "with obsoleted packages" do
      let(:check_update) { File.read(my_fixture("yum-check-update-obsoletes.txt")) }
      let(:output) { described_class.parse_updates(check_update) }
      it "ignores all entries including and after 'Obsoleting Packages'" do
        expect(output).not_to include("Obsoleting")
        expect(output).not_to include("NetworkManager-bluetooth.x86_64")
        expect(output).not_to include("1:1.0.0-14.git20150121.b4ea599c.el7")
      end
    end
    describe "with security notifications" do
      let(:check_update) { File.read(my_fixture("yum-check-update-security.txt")) }
      let(:output) { described_class.parse_updates(check_update) }
      it "ignores all entries including and after 'Security'" do
        expect(output).not_to include("Security")
      end
      it "includes updates before 'Security'" do
        expect(output).to include("yum-plugin-fastestmirror.noarch")
      end
    end
    describe "with broken update notices" do
      let(:check_update) { File.read(my_fixture("yum-check-update-broken-notices.txt")) }
      let(:output) { described_class.parse_updates(check_update) }
      it "ignores all entries including and after 'Update'" do
        expect(output).not_to include("Update")
      end
      it "includes updates before 'Update'" do
        expect(output).to include("yum-plugin-fastestmirror.noarch")
      end
    end
    describe "with improper package names in output" do
      it "raises an exception parsing package name" do
        expect {
          described_class.update_to_hash('badpackagename', '1')
        }.to raise_exception(Exception, /Failed to parse/)
      end
    end
<<<<<<< HEAD
=======
    describe "with trailing plugin output" do
      let(:check_update) { File.read(my_fixture("yum-check-update-plugin-output.txt")) }
      let(:output) { described_class.parse_updates(check_update) }
      it "parses correctly formatted entries" do
        expect(output['bash']).to eq([{:name => 'bash', :epoch => '0', :version => '4.2.46', :release => '12.el7', :arch => 'x86_64'}])
      end
      it "ignores all mentions of plugin output" do
        expect(output).not_to include("Random plugin")
      end
    end
>>>>>>> 526838bf
  end
end<|MERGE_RESOLUTION|>--- conflicted
+++ resolved
@@ -69,8 +69,6 @@
         }.to raise_exception(Exception, /Failed to parse/)
       end
     end
-<<<<<<< HEAD
-=======
     describe "with trailing plugin output" do
       let(:check_update) { File.read(my_fixture("yum-check-update-plugin-output.txt")) }
       let(:output) { described_class.parse_updates(check_update) }
@@ -81,6 +79,5 @@
         expect(output).not_to include("Random plugin")
       end
     end
->>>>>>> 526838bf
   end
 end