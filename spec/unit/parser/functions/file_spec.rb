#! /usr/bin/env ruby
require 'spec_helper'
require 'puppet_spec/files'

describe "the 'file' function" do
  include PuppetSpec::Files

  before :all do
    Puppet::Parser::Functions.autoloader.loadall
  end

  let :node     do Puppet::Node.new('localhost') end
  let :compiler do Puppet::Parser::Compiler.new(node) end
  let :scope    do Puppet::Parser::Scope.new(compiler) end

  def with_file_content(content)
    path = tmpfile('file-function')
    file = File.new(path, 'wb')
    file.sync = true
    file.print content
    yield path
  end

  it "should read a file" do
    with_file_content('file content') do |name|
      expect(scope.function_file([name])).to eq("file content")
<<<<<<< HEAD
=======
    end
  end

  it "should read a file keeping line endings intact" do
    with_file_content("file content\r\n") do |name|
      expect(scope.function_file([name])).to eq("file content\r\n")
>>>>>>> b301505d
    end
  end

  it "should read a file from a module path" do
    with_file_content('file content') do |name|
      mod = mock 'module'
      mod.stubs(:file).with('myfile').returns(name)
      compiler.environment.stubs(:module).with('mymod').returns(mod)

      expect(scope.function_file(['mymod/myfile'])).to eq('file content')
    end
  end

  it "should return the first file if given two files with absolute paths" do
    with_file_content('one') do |one|
      with_file_content('two') do |two|
        expect(scope.function_file([one, two])).to eq("one")
      end
    end
  end

  it "should return the first file if given two files with module paths" do
    with_file_content('one') do |one|
      with_file_content('two') do |two|
        mod = mock 'module'
        compiler.environment.expects(:module).with('mymod').returns(mod)
        mod.expects(:file).with('one').returns(one)
        mod.stubs(:file).with('two').returns(two)

        expect(scope.function_file(['mymod/one','mymod/two'])).to eq('one')
      end
    end
  end

  it "should return the first file if given two files with mixed paths, absolute first" do
    with_file_content('one') do |one|
      with_file_content('two') do |two|
        mod = mock 'module'
        compiler.environment.stubs(:module).with('mymod').returns(mod)
        mod.stubs(:file).with('two').returns(two)

        expect(scope.function_file([one,'mymod/two'])).to eq('one')
      end
    end
  end

  it "should return the first file if given two files with mixed paths, module first" do
    with_file_content('one') do |one|
      with_file_content('two') do |two|
        mod = mock 'module'
        compiler.environment.expects(:module).with('mymod').returns(mod)
        mod.stubs(:file).with('two').returns(two)

        expect(scope.function_file(['mymod/two',one])).to eq('two')
      end
    end
  end

  it "should not fail when some files are absent" do
    expect {
      with_file_content('one') do |one|
        expect(scope.function_file([make_absolute("/should-not-exist"), one])).to eq('one')
      end
    }.to_not raise_error
  end

  it "should fail when all files are absent" do
    expect {
      scope.function_file([File.expand_path('one')])
    }.to raise_error(Puppet::ParseError, /Could not find any files/)
  end
end<|MERGE_RESOLUTION|>--- conflicted
+++ resolved
@@ -24,15 +24,12 @@
   it "should read a file" do
     with_file_content('file content') do |name|
       expect(scope.function_file([name])).to eq("file content")
-<<<<<<< HEAD
-=======
     end
   end
 
   it "should read a file keeping line endings intact" do
     with_file_content("file content\r\n") do |name|
       expect(scope.function_file([name])).to eq("file content\r\n")
->>>>>>> b301505d
     end
   end
 
