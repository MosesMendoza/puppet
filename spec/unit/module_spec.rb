#! /usr/bin/env ruby
require 'spec_helper'
require 'puppet_spec/files'
require 'puppet_spec/modules'
require 'puppet/module_tool/checksums'

describe Puppet::Module do
  include PuppetSpec::Files

  let(:env) { mock("environment") }
  let(:path) { "/path" }
  let(:name) { "mymod" }
  let(:mod) { Puppet::Module.new(name, path, env) }

  before do
    # This is necessary because of the extra checks we have for the deprecated
    # 'plugins' directory
    Puppet::FileSystem.stubs(:exist?).returns false
  end

  it "should have a class method that returns a named module from a given environment" do
    env = Puppet::Node::Environment.create(:myenv, [])
    env.expects(:module).with(name).returns "yep"
    Puppet.override(:environments => Puppet::Environments::Static.new(env)) do
      expect(Puppet::Module.find(name, "myenv")).to eq("yep")
    end
  end

  it "should return nil if asked for a named module that doesn't exist" do
    env = Puppet::Node::Environment.create(:myenv, [])
    env.expects(:module).with(name).returns nil
    Puppet.override(:environments => Puppet::Environments::Static.new(env)) do
      expect(Puppet::Module.find(name, "myenv")).to be_nil
    end
  end

  describe "is_module_directory?" do
    let(:first_modulepath) { tmpdir('firstmodules') }
    let(:not_a_module) { tmpfile('thereisnomodule', first_modulepath) }

    it "should return false for a non-directory" do
      expect(Puppet::Module.is_module_directory?('thereisnomodule', first_modulepath)).to be_falsey
    end

    it "should return true for a well named directories" do
      PuppetSpec::Modules.generate_files('foo', first_modulepath)
      PuppetSpec::Modules.generate_files('foo2', first_modulepath)
      PuppetSpec::Modules.generate_files('foo_bar', first_modulepath)
      expect(Puppet::Module.is_module_directory?('foo', first_modulepath)).to be_truthy
      expect(Puppet::Module.is_module_directory?('foo2', first_modulepath)).to be_truthy
      expect(Puppet::Module.is_module_directory?('foo_bar', first_modulepath)).to be_truthy
    end

    it "should return false for badly named directories" do
      PuppetSpec::Modules.generate_files('foo=bar', first_modulepath)
      PuppetSpec::Modules.generate_files('.foo', first_modulepath)
      expect(Puppet::Module.is_module_directory?('foo=bar', first_modulepath)).to be_falsey
      expect(Puppet::Module.is_module_directory?('.foo', first_modulepath)).to be_falsey
    end
  end

  describe "is_module_directory_name?" do
    it "should return true for a valid directory module name" do
      expect(Puppet::Module.is_module_directory_name?('foo')).to be_truthy
      expect(Puppet::Module.is_module_directory_name?('foo2')).to be_truthy
      expect(Puppet::Module.is_module_directory_name?('foo_bar')).to be_truthy
    end

    it "should return false for badly formed directory module names" do
      expect(Puppet::Module.is_module_directory_name?('foo-bar')).to be_falsey
      expect(Puppet::Module.is_module_directory_name?('foo=bar')).to be_falsey
      expect(Puppet::Module.is_module_directory_name?('foo bar')).to be_falsey
      expect(Puppet::Module.is_module_directory_name?('foo.bar')).to be_falsey
      expect(Puppet::Module.is_module_directory_name?('-foo')).to be_falsey
      expect(Puppet::Module.is_module_directory_name?('foo-')).to be_falsey
      expect(Puppet::Module.is_module_directory_name?('foo--bar')).to be_falsey
      expect(Puppet::Module.is_module_directory_name?('.foo')).to be_falsey
    end
  end

  describe "is_module_namespaced_name?" do
    it "should return true for a valid namespaced module name" do
      expect(Puppet::Module.is_module_namespaced_name?('foo-bar')).to be_truthy
    end

    it "should return false for badly formed namespaced module names" do
      expect(Puppet::Module.is_module_namespaced_name?('foo')).to be_falsey
      expect(Puppet::Module.is_module_namespaced_name?('.foo-bar')).to be_falsey
      expect(Puppet::Module.is_module_namespaced_name?('foo2')).to be_falsey
      expect(Puppet::Module.is_module_namespaced_name?('foo_bar')).to be_falsey
      expect(Puppet::Module.is_module_namespaced_name?('foo=bar')).to be_falsey
      expect(Puppet::Module.is_module_namespaced_name?('foo bar')).to be_falsey
      expect(Puppet::Module.is_module_namespaced_name?('foo.bar')).to be_falsey
      expect(Puppet::Module.is_module_namespaced_name?('-foo')).to be_falsey
      expect(Puppet::Module.is_module_namespaced_name?('foo-')).to be_falsey
      expect(Puppet::Module.is_module_namespaced_name?('foo--bar')).to be_falsey
    end
  end

  describe "attributes" do
    it "should support a 'version' attribute" do
      mod.version = 1.09
      expect(mod.version).to eq(1.09)
    end

    it "should support a 'source' attribute" do
      mod.source = "http://foo/bar"
      expect(mod.source).to eq("http://foo/bar")
    end

    it "should support a 'project_page' attribute" do
      mod.project_page = "http://foo/bar"
      expect(mod.project_page).to eq("http://foo/bar")
    end

    it "should support an 'author' attribute" do
      mod.author = "Luke Kanies <luke@madstop.com>"
      expect(mod.author).to eq("Luke Kanies <luke@madstop.com>")
    end

    it "should support a 'license' attribute" do
      mod.license = "GPL2"
      expect(mod.license).to eq("GPL2")
    end

    it "should support a 'summary' attribute" do
      mod.summary = "GPL2"
      expect(mod.summary).to eq("GPL2")
    end

    it "should support a 'description' attribute" do
      mod.description = "GPL2"
      expect(mod.description).to eq("GPL2")
    end
  end

  describe "when finding unmet dependencies" do
    before do
      Puppet::FileSystem.unstub(:exist?)
      @modpath = tmpdir('modpath')
      Puppet.settings[:modulepath] = @modpath
    end

    it "should resolve module dependencies using forge names" do
      parent = PuppetSpec::Modules.create(
        'parent',
        @modpath,
        :metadata => {
          :author => 'foo',
          :dependencies => [{
            "name" => "foo/child"
          }]
        },
        :environment => env
      )
      child = PuppetSpec::Modules.create(
        'child',
        @modpath,
        :metadata => {
          :author => 'foo',
          :dependencies => []
        },
        :environment => env
      )

      env.expects(:module_by_forge_name).with('foo/child').returns(child)

      expect(parent.unmet_dependencies).to eq([])
    end

    it "should list modules that are missing" do
      metadata_file = "#{@modpath}/needy/metadata.json"
      mod = PuppetSpec::Modules.create(
        'needy',
        @modpath,
        :metadata => {
          :dependencies => [{
            "version_requirement" => ">= 2.2.0",
            "name" => "baz/foobar"
          }]
        },
        :environment => env
      )

      env.expects(:module_by_forge_name).with('baz/foobar').returns(nil)

      expect(mod.unmet_dependencies).to eq([{
        :reason => :missing,
        :name   => "baz/foobar",
        :version_constraint => ">= 2.2.0",
        :parent => { :name => 'puppetlabs/needy', :version => 'v9.9.9' },
        :mod_details => { :installed_version => nil }
      }])
    end

    it "should list modules that are missing and have invalid names" do
      metadata_file = "#{@modpath}/needy/metadata.json"
      mod = PuppetSpec::Modules.create(
        'needy',
        @modpath,
        :metadata => {
          :dependencies => [{
            "version_requirement" => ">= 2.2.0",
            "name" => "baz/foobar=bar"
          }]
        },
        :environment => env
      )

      env.expects(:module_by_forge_name).with('baz/foobar=bar').returns(nil)

      expect(mod.unmet_dependencies).to eq([{
        :reason => :missing,
        :name   => "baz/foobar=bar",
        :version_constraint => ">= 2.2.0",
        :parent => { :name => 'puppetlabs/needy', :version => 'v9.9.9' },
        :mod_details => { :installed_version => nil }
      }])
    end

    it "should list modules with unmet version requirement" do
      env = Puppet::Node::Environment.create(:testing, [@modpath])

      ['test_gte_req', 'test_specific_req', 'foobar'].each do |mod_name|
        mod_dir = "#{@modpath}/#{mod_name}"
        metadata_file = "#{mod_dir}/metadata.json"
        tasks_dir = "#{mod_dir}/tasks"
<<<<<<< HEAD
        locale_config = "#{mod_dir}/locales/config.yaml"
        Puppet::FileSystem.stubs(:exist?).with(metadata_file).returns true
        # Skip checking for translation config file
        Puppet::FileSystem.stubs(:exist?).with(locale_config).returns false
=======
        locale_dir = "#{mod_dir}/locales"
        Puppet::FileSystem.stubs(:exist?).with(metadata_file).returns true
        # Skip checking for translation config file
        Puppet::FileSystem.stubs(:exist?).with(locale_dir).returns false
>>>>>>> 04552076
      end
      mod = PuppetSpec::Modules.create(
        'test_gte_req',
        @modpath,
        :metadata => {
          :dependencies => [{
            "version_requirement" => ">= 2.2.0",
            "name" => "baz/foobar"
          }]
        },
        :environment => env
      )
      mod2 = PuppetSpec::Modules.create(
        'test_specific_req',
        @modpath,
        :metadata => {
          :dependencies => [{
            "version_requirement" => "1.0.0",
            "name" => "baz/foobar"
          }]
        },
        :environment => env
      )

      PuppetSpec::Modules.create(
        'foobar',
        @modpath,
        :metadata => { :version => '2.0.0', :author  => 'baz' },
        :environment => env
      )

      expect(mod.unmet_dependencies).to eq([{
        :reason => :version_mismatch,
        :name   => "baz/foobar",
        :version_constraint => ">= 2.2.0",
        :parent => { :version => "v9.9.9", :name => "puppetlabs/test_gte_req" },
        :mod_details => { :installed_version => "2.0.0" }
      }])

      expect(mod2.unmet_dependencies).to eq([{
        :reason => :version_mismatch,
        :name   => "baz/foobar",
        :version_constraint => "v1.0.0",
        :parent => { :version => "v9.9.9", :name => "puppetlabs/test_specific_req" },
        :mod_details => { :installed_version => "2.0.0" }
      }])

    end

    it "should consider a dependency without a version requirement to be satisfied" do
      env = Puppet::Node::Environment.create(:testing, [@modpath])

      mod = PuppetSpec::Modules.create(
        'foobar',
        @modpath,
        :metadata => {
          :dependencies => [{
            "name" => "baz/foobar"
          }]
        },
        :environment => env
      )
      PuppetSpec::Modules.create(
        'foobar',
        @modpath,
        :metadata => {
          :version => '2.0.0',
          :author  => 'baz'
        },
        :environment => env
      )

      expect(mod.unmet_dependencies).to be_empty
    end

    it "should consider a dependency without a semantic version to be unmet" do
      env = Puppet::Node::Environment.create(:testing, [@modpath])

      metadata_file = "#{@modpath}/foobar/metadata.json"
      mod = PuppetSpec::Modules.create(
        'foobar',
        @modpath,
        :metadata => {
          :dependencies => [{
            "name" => "baz/foobar"
          }]
        },
        :environment => env
      )
      PuppetSpec::Modules.create(
        'foobar',
        @modpath,
        :metadata => {
          :version => '5.1',
          :author  => 'baz'
        },
        :environment => env
      )

      expect(mod.unmet_dependencies).to eq([{
        :reason => :non_semantic_version,
        :parent => { :version => "v9.9.9", :name => "puppetlabs/foobar" },
        :mod_details => { :installed_version => "5.1" },
        :name => "baz/foobar",
        :version_constraint => ">= 0.0.0"
      }])
    end

    it "should have valid dependencies when no dependencies have been specified" do
      mod = PuppetSpec::Modules.create(
        'foobar',
        @modpath,
        :metadata => {
          :dependencies => []
        }
      )

      expect(mod.unmet_dependencies).to eq([])
    end

    it "should throw an error if invalid dependencies are specified" do
      expect {
        PuppetSpec::Modules.create(
          'foobar',
          @modpath,
          :metadata => {
            :dependencies => ""
          }
        )
      }.to raise_error(
        Puppet::Module::MissingMetadata,
        /dependencies in the file metadata.json of the module foobar must be an array, not: ''/)
    end

    it "should only list unmet dependencies" do
      env = Puppet::Node::Environment.create(:testing, [@modpath])

      mod = PuppetSpec::Modules.create(
        name,
        @modpath,
        :metadata => {
          :dependencies => [
            {
              "version_requirement" => ">= 2.2.0",
              "name" => "baz/satisfied"
            },
            {
              "version_requirement" => ">= 2.2.0",
              "name" => "baz/notsatisfied"
            }
          ]
        },
        :environment => env
      )
      PuppetSpec::Modules.create(
        'satisfied',
        @modpath,
        :metadata => {
          :version => '3.3.0',
          :author  => 'baz'
        },
        :environment => env
      )

      expect(mod.unmet_dependencies).to eq([{
        :reason => :missing,
        :mod_details => { :installed_version => nil },
        :parent => { :version => "v9.9.9", :name => "puppetlabs/#{name}" },
        :name => "baz/notsatisfied",
        :version_constraint => ">= 2.2.0"
      }])
    end

    it "should be empty when all dependencies are met" do
      env = Puppet::Node::Environment.create(:testing, [@modpath])

      mod = PuppetSpec::Modules.create(
        'mymod2',
        @modpath,
        :metadata => {
          :dependencies => [
            {
              "version_requirement" => ">= 2.2.0",
              "name" => "baz/satisfied"
            },
            {
              "version_requirement" => "< 2.2.0",
              "name" => "baz/alsosatisfied"
            }
          ]
        },
        :environment => env
      )
      PuppetSpec::Modules.create(
        'satisfied',
        @modpath,
        :metadata => {
          :version => '3.3.0',
          :author  => 'baz'
        },
        :environment => env
      )
      PuppetSpec::Modules.create(
        'alsosatisfied',
        @modpath,
        :metadata => {
          :version => '2.1.0',
          :author  => 'baz'
        },
        :environment => env
      )

      expect(mod.unmet_dependencies).to be_empty
    end
  end


  describe "initialize_i18n" do

    let(:modpath) { tmpdir('modpath') }
    let(:modname) { 'i18n' }
    let(:modroot) { "#{modpath}/#{modname}/" }
    let(:locale_dir) { "#{modroot}locales" }
<<<<<<< HEAD
    let(:config_path) { "#{locale_dir}/config.yaml" }
=======
>>>>>>> 04552076
    let(:mod_obj) { PuppetSpec::Modules.create( modname, modpath, :metadata => { :dependencies => [] }, :env => env ) }

    it "is expected to initialize an un-initialized module" do
      expect(Puppet::GettextConfig.translations_loaded?("puppetlabs-#{modname}")).to be false

      FileUtils.mkdir_p(locale_dir)
<<<<<<< HEAD
      config = {
        "gettext" => {
          "project_name" => modname
        }
      }
      File.open(config_path, 'w') { |file| file.write(config.to_yaml) }
      Puppet::FileSystem.stubs(:exist?).with(config_path).returns(true)
=======
      Puppet::FileSystem.stubs(:exist?).with(locale_dir).returns(true)
>>>>>>> 04552076

      mod_obj.initialize_i18n

      expect(Puppet::GettextConfig.translations_loaded?("puppetlabs-#{modname}")).to be true
    end

    it "is expected return nil if module is intiailized" do
      expect(mod_obj.initialize_i18n).to be nil
    end
  end

  describe "when managing supported platforms" do
    it "should support specifying a supported platform" do
      mod.supports "solaris"
    end

    it "should support specifying a supported platform and version" do
      mod.supports "solaris", 1.0
    end
  end

  it "should return nil if asked for a module whose name is 'nil'" do
    expect(Puppet::Module.find(nil, "myenv")).to be_nil
  end

  it "should provide support for logging" do
    expect(Puppet::Module.ancestors).to be_include(Puppet::Util::Logging)
  end

  it "should be able to be converted to a string" do
    expect(mod.to_s).to eq("Module #{name}(#{path})")
  end

  it "should fail if its name is not alphanumeric" do
    expect { Puppet::Module.new(".something", "/path", env) }.to raise_error(Puppet::Module::InvalidName)
  end

  it "should require a name at initialization" do
    expect { Puppet::Module.new }.to raise_error(ArgumentError)
  end

  it "should accept an environment at initialization" do
    expect(Puppet::Module.new("foo", "/path", env).environment).to eq(env)
  end

  describe '#modulepath' do
    it "should return the directory the module is installed in, if a path exists" do
      mod = Puppet::Module.new("foo", "/a/foo", env)
      expect(mod.modulepath).to eq('/a')
    end
  end

  [:plugins, :pluginfacts, :templates, :files, :manifests].each do |filetype|
    case filetype
      when :plugins
        dirname = "lib"
      when :pluginfacts
        dirname = "facts.d"
      else
        dirname = filetype.to_s
    end
    it "should be able to return individual #{filetype}" do
      module_file = File.join(path, dirname, "my/file")
      Puppet::FileSystem.expects(:exist?).with(module_file).returns true
      expect(mod.send(filetype.to_s.sub(/s$/, ''), "my/file")).to eq(module_file)
    end

    it "should consider #{filetype} to be present if their base directory exists" do
      module_file = File.join(path, dirname)
      Puppet::FileSystem.expects(:exist?).with(module_file).returns true
      expect(mod.send(filetype.to_s + "?")).to be_truthy
    end

    it "should consider #{filetype} to be absent if their base directory does not exist" do
      module_file = File.join(path, dirname)
      Puppet::FileSystem.expects(:exist?).with(module_file).returns false
      expect(mod.send(filetype.to_s + "?")).to be_falsey
    end

    it "should return nil if asked to return individual #{filetype} that don't exist" do
      module_file = File.join(path, dirname, "my/file")
      Puppet::FileSystem.expects(:exist?).with(module_file).returns false
      expect(mod.send(filetype.to_s.sub(/s$/, ''), "my/file")).to be_nil
    end

    it "should return the base directory if asked for a nil path" do
      base = File.join(path, dirname)
      Puppet::FileSystem.expects(:exist?).with(base).returns true
      expect(mod.send(filetype.to_s.sub(/s$/, ''), nil)).to eq(base)
    end
  end

  it "should return the path to the plugin directory" do
    expect(mod.plugin_directory).to eq(File.join(path, "lib"))
  end

  it "should return the path to the tasks directory" do
    expect(mod.tasks_directory).to eq(File.join(path, "tasks"))
  end

  describe "when finding tasks" do
    before do
      Puppet::FileSystem.unstub(:exist?)
      @modpath = tmpdir('modpath')
      Puppet.settings[:modulepath] = @modpath
    end

    it "should have an empty array for the tasks when the tasks directory does not exist" do
      mod = PuppetSpec::Modules.create('tasks_test_nodir', @modpath, :environment => env)
      expect(mod.tasks).to eq([])
    end

    it "should have an empty array for the tasks when the tasks directory does exist and is empty" do
      mod = PuppetSpec::Modules.create('tasks_test_empty', @modpath, {:environment => env,
                                                                      :tasks => []})
      expect(mod.tasks).to eq([])
    end

    it "should list the expected tasks when the required files exist" do
      fake_tasks = [['task1'], ['task2.sh', 'task2.json']]
      mod = PuppetSpec::Modules.create('tasks_smoke', @modpath, {:environment => env,
                                                                 :tasks => fake_tasks})

      expect(mod.tasks.count).to eq(2)
      expect(mod.tasks.map{|t| t.name}.sort).to eq(['tasks_smoke::task1', 'tasks_smoke::task2'])
      expect(mod.tasks.map{|t| t.class}).to eq([Puppet::Module::Task] * 2)
    end

    it "should be able to find individual task files when they exist" do
      task_exe = 'stateskatetask.stk'
      mod = PuppetSpec::Modules.create('task_file_smoke', @modpath, {:environment => env,
                                                                     :tasks => [[task_exe]]})

      expect(mod.task_file(task_exe)).to eq("#{mod.path}/tasks/#{task_exe}")
    end

    it "should return nil when asked for an individual task file if it does not exist" do
      mod = PuppetSpec::Modules.create('task_file_neg', @modpath, {:environment => env,
                                                                   :tasks => []})
      expect(mod.task_file('nosuchtask')).to be_nil
    end

    describe "does the task finding" do
      before :each do
        Puppet::FileSystem.unstub(:exist?)
        Puppet::Module::Task.unstub(:tasks_in_module)
      end

      let(:mod_name) { 'tasks_test_lazy' }
      let(:mod_tasks_dir) { File.join(@modpath, mod_name, 'tasks') }

      it "after the module is initialized" do
        Puppet::FileSystem.expects(:exist?).with(mod_tasks_dir).never
<<<<<<< HEAD
=======
        Puppet::GettextConfig.expects(:load_translations).returns(false)
>>>>>>> 04552076
        Puppet::Module::Task.expects(:tasks_in_module).never
        Puppet::Module.new(mod_name, @modpath, env)
      end

      it "when the tasks method is called" do
        Puppet::Module::Task.expects(:tasks_in_module)
        mod = PuppetSpec::Modules.create(mod_name, @modpath, {:environment => env,
                                                              :tasks => [['itascanstaccatotask']]})
        mod.tasks
      end

      it "only once for the lifetime of the module object" do
        Dir.expects(:glob).with("#{mod_tasks_dir}/*").once.returns ['allalaskataskattacktactics']
        mod = PuppetSpec::Modules.create(mod_name, @modpath, {:environment => env,
                                                              :tasks => []})
        mod.tasks
        mod.tasks
      end
    end
  end
end

describe Puppet::Module, "when finding matching manifests" do
  before do
    @mod = Puppet::Module.new("mymod", "/a", mock("environment"))
    @pq_glob_with_extension = "yay/*.xx"
    @fq_glob_with_extension = "/a/manifests/#{@pq_glob_with_extension}"
  end

  it "should return all manifests matching the glob pattern" do
    Dir.expects(:glob).with(@fq_glob_with_extension).returns(%w{foo bar})
    FileTest.stubs(:directory?).returns false

    expect(@mod.match_manifests(@pq_glob_with_extension)).to eq(%w{foo bar})
  end

  it "should not return directories" do
    Dir.expects(:glob).with(@fq_glob_with_extension).returns(%w{foo bar})

    FileTest.expects(:directory?).with("foo").returns false
    FileTest.expects(:directory?).with("bar").returns true
    expect(@mod.match_manifests(@pq_glob_with_extension)).to eq(%w{foo})
  end

  it "should default to the 'init' file if no glob pattern is specified" do
    Puppet::FileSystem.expects(:exist?).with("/a/manifests/init.pp").returns(true)

    expect(@mod.match_manifests(nil)).to eq(%w{/a/manifests/init.pp})
  end

  it "should return all manifests matching the glob pattern in all existing paths" do
    Dir.expects(:glob).with(@fq_glob_with_extension).returns(%w{a b})

    expect(@mod.match_manifests(@pq_glob_with_extension)).to eq(%w{a b})
  end

  it "should match the glob pattern plus '.pp' if no extension is specified" do
    Dir.expects(:glob).with("/a/manifests/yay/foo.pp").returns(%w{yay})

    expect(@mod.match_manifests("yay/foo")).to eq(%w{yay})
  end

  it "should return an empty array if no manifests matched" do
    Dir.expects(:glob).with(@fq_glob_with_extension).returns([])

    expect(@mod.match_manifests(@pq_glob_with_extension)).to eq([])
  end

  it "should raise an error if the pattern tries to leave the manifest directory" do
    expect do
      @mod.match_manifests("something/../../*")
    end.to raise_error(Puppet::Module::InvalidFilePattern, 'The pattern "something/../../*" to find manifests in the module "mymod" is invalid and potentially unsafe.')
  end
end

describe Puppet::Module do
  include PuppetSpec::Files

  let!(:modpath) do
    path = tmpdir('modpath')
    PuppetSpec::Modules.create('mymod', path)
    path
  end

  let!(:mymodpath) { File.join(modpath, 'mymod') }

  let!(:mymod_metadata) { File.join(mymodpath, 'metadata.json') }

  let(:mymod) { Puppet::Module.new('mymod', mymodpath, nil) }

  it "should use 'License' in its current path as its metadata file" do
    expect(mymod.license_file).to eq("#{modpath}/mymod/License")
  end

  it "should cache the license file" do
    mymod.expects(:path).once.returns nil
    mymod.license_file
    mymod.license_file
  end

  it "should use 'metadata.json' in its current path as its metadata file" do
    expect(mymod_metadata).to eq("#{modpath}/mymod/metadata.json")
  end

  it "should not have metadata if it has a metadata file and its data is valid but empty json hash" do
    File.stubs(:read).with(mymod_metadata, {:encoding => 'utf-8'}).returns "{}"

    expect(mymod).not_to be_has_metadata
  end

  it "should not have metadata if it has a metadata file and its data is empty" do
    File.stubs(:read).with(mymod_metadata, {:encoding => 'utf-8'}).returns ""

    expect(mymod).not_to be_has_metadata
  end

  it "should not have metadata if has a metadata file and its data is invalid" do
    File.stubs(:read).with(mymod_metadata, {:encoding => 'utf-8'}).returns "This is some invalid json.\n"
    expect(mymod).not_to be_has_metadata
  end

  it "should know if it is missing a metadata file" do
    File.stubs(:read).with(mymod_metadata, {:encoding => 'utf-8'}).raises(Errno::ENOENT)

    expect(mymod).not_to be_has_metadata
  end

  it "should be able to parse its metadata file" do
    expect(mymod).to respond_to(:load_metadata)
  end

  it "should parse its metadata file on initialization if it is present" do
    Puppet::Module.any_instance.expects(:load_metadata)

    Puppet::Module.new("yay", "/path", mock("env"))
  end

  it "should tolerate failure to parse" do
    File.stubs(:read).with(mymod_metadata, {:encoding => 'utf-8'}).returns(my_fixture('trailing-comma.json'))

    expect(mymod.has_metadata?).to be_falsey
  end

  describe 'when --strict is warning' do
    before :each do
      Puppet[:strict] = :warning
    end

    it "should warn about a failure to parse" do
      File.stubs(:read).with(mymod_metadata, {:encoding => 'utf-8'}).returns(my_fixture('trailing-comma.json'))

      expect(mymod.has_metadata?).to be_falsey
      expect(@logs).to have_matching_log(/mymod has an invalid and unparsable metadata\.json file/)
    end
  end

    describe 'when --strict is off' do
      before :each do
        Puppet[:strict] = :off
      end

      it "should not warn about a failure to parse" do
        File.stubs(:read).with(mymod_metadata, {:encoding => 'utf-8'}).returns(my_fixture('trailing-comma.json'))

        expect(mymod.has_metadata?).to be_falsey
        expect(@logs).to_not have_matching_log(/mymod has an invalid and unparsable metadata\.json file.*/)
      end

      it "should log debug output about a failure to parse when --debug is on" do
        Puppet[:log_level] = :debug
        File.stubs(:read).with(mymod_metadata, {:encoding => 'utf-8'}).returns(my_fixture('trailing-comma.json'))

        expect(mymod.has_metadata?).to be_falsey
        expect(@logs).to have_matching_log(/mymod has an invalid and unparsable metadata\.json file.*/)
      end
    end

    describe 'when --strict is error' do
      before :each do
        Puppet[:strict] = :error
      end

      it "should fail on a failure to parse" do
        File.stubs(:read).with(mymod_metadata, {:encoding => 'utf-8'}).returns(my_fixture('trailing-comma.json'))

        expect do
        expect(mymod.has_metadata?).to be_falsey
        end.to raise_error(/mymod has an invalid and unparsable metadata\.json file/)
      end
    end

  def a_module_with_metadata(data)
    File.stubs(:read).with("/path/metadata.json", {:encoding => 'utf-8'}).returns data.to_json
    Puppet::Module.new("foo", "/path", mock("env"))
  end

  describe "when loading the metadata file" do
    let(:data) do
      {
        :license       => "GPL2",
        :author        => "luke",
        :version       => "1.0",
        :source        => "http://foo/",
        :dependencies  => []
      }
    end

    %w{source author version license}.each do |attr|
      it "should set #{attr} if present in the metadata file" do
        mod = a_module_with_metadata(data)
        expect(mod.send(attr)).to eq(data[attr.to_sym])
      end

      it "should fail if #{attr} is not present in the metadata file" do
        data.delete(attr.to_sym)
        expect { a_module_with_metadata(data) }.to raise_error(
          Puppet::Module::MissingMetadata,
          "No #{attr} module metadata provided for foo"
        )
      end
    end
  end

  describe "when loading the metadata file from disk" do
    it "should properly parse utf-8 contents" do
      rune_utf8 = "\u16A0\u16C7\u16BB" # ᚠᛇᚻ
      metadata_json = tmpfile('metadata.json')
      File.open(metadata_json, 'w:UTF-8') do |file|
        file.puts <<-EOF
  {
    "license" : "GPL2",
    "author" : "#{rune_utf8}",
    "version" : "1.0",
    "source" : "http://foo/",
    "dependencies" : []
  }
        EOF
      end

      Puppet::Module.any_instance.stubs(:metadata_file).returns metadata_json
      mod = Puppet::Module.new('foo', '/path', mock('env'))

      mod.load_metadata
      expect(mod.author).to eq(rune_utf8)
    end
  end

  it "should be able to tell if there are local changes" do
    modpath = tmpdir('modpath')
    foo_checksum = 'acbd18db4cc2f85cedef654fccc4a4d8'
    checksummed_module = PuppetSpec::Modules.create(
      'changed',
      modpath,
      :metadata => {
        :checksums => {
          "foo" => foo_checksum,
        }
      }
    )

    foo_path = Pathname.new(File.join(checksummed_module.path, 'foo'))

    IO.binwrite(foo_path, 'notfoo')
    expect(Puppet::ModuleTool::Checksums.new(foo_path).checksum(foo_path)).not_to eq(foo_checksum)

    IO.binwrite(foo_path, 'foo')
    expect(Puppet::ModuleTool::Checksums.new(foo_path).checksum(foo_path)).to eq(foo_checksum)
  end

  it "should know what other modules require it" do
    env = Puppet::Node::Environment.create(:testing, [modpath])

    dependable = PuppetSpec::Modules.create(
      'dependable',
      modpath,
      :metadata => {:author => 'puppetlabs'},
      :environment => env
    )
    PuppetSpec::Modules.create(
      'needy',
      modpath,
      :metadata => {
        :author => 'beggar',
        :dependencies => [{
            "version_requirement" => ">= 2.2.0",
            "name" => "puppetlabs/dependable"
        }]
      },
      :environment => env
    )
    PuppetSpec::Modules.create(
      'wantit',
      modpath,
      :metadata => {
        :author => 'spoiled',
        :dependencies => [{
            "version_requirement" => "< 5.0.0",
            "name" => "puppetlabs/dependable"
        }]
      },
      :environment => env
    )
    expect(dependable.required_by).to match_array([
      {
        "name"    => "beggar/needy",
        "version" => "9.9.9",
        "version_requirement" => ">= 2.2.0"
      },
      {
        "name"    => "spoiled/wantit",
        "version" => "9.9.9",
        "version_requirement" => "< 5.0.0"
      }
    ])
  end

  context 'when parsing VersionRange' do
    let(:logs) { [] }
    let(:notices) { logs.select { |log| log.level == :notice }.map { |log| log.message } }

    it 'can parse a strict range' do
      expect(Puppet::Module.parse_range('>=1.0.0', true).include?(SemanticPuppet::Version.parse('1.0.1-rc1'))).to be_falsey
    end

    it 'can parse a non-strict range' do
      expect(Puppet::Module.parse_range('>=1.0.0', false).include?(SemanticPuppet::Version.parse('1.0.1-rc1'))).to be_truthy
    end

    context 'using parse method with an arity of 1' do
      around(:each) do |example|
        begin
          example.run
        ensure
          Puppet::Module.instance_variable_set(:@semver_gem_version, nil)
          Puppet::Module.instance_variable_set(:@parse_range_method, nil)
        end
      end

      it 'will notify when non-strict ranges cannot be parsed' do
        Puppet::Module.instance_variable_set(:@semver_gem_version, SemanticPuppet::Version.parse('1.0.0'))
        Puppet::Module.instance_variable_set(:@parse_range_method, Proc.new { |str| SemanticPuppet::VersionRange.parse(str, true) })

        Puppet::Util::Log.with_destination(Puppet::Test::LogCollector.new(logs)) do
          expect(Puppet::Module.parse_range('>=1.0.0', false).include?(SemanticPuppet::Version.parse('1.0.1-rc1'))).to be_falsey
        end
        expect(notices).to include(/VersionRanges will always be strict when using non-vendored SemanticPuppet gem, version 1\.0\.0/)
      end

      it 'will notify when strict ranges cannot be parsed' do
        Puppet::Module.instance_variable_set(:@semver_gem_version, SemanticPuppet::Version.parse('0.1.4'))
        Puppet::Module.instance_variable_set(:@parse_range_method, Proc.new { |str| SemanticPuppet::VersionRange.parse(str, false) })

        Puppet::Util::Log.with_destination(Puppet::Test::LogCollector.new(logs)) do
          expect(Puppet::Module.parse_range('>=1.0.0', true).include?(SemanticPuppet::Version.parse('1.0.1-rc1'))).to be_truthy
        end
        expect(notices).to include(/VersionRanges will never be strict when using non-vendored SemanticPuppet gem, version 0\.1\.4/)
      end

      it 'will not notify when strict ranges can be parsed' do
        Puppet::Module.instance_variable_set(:@semver_gem_version, SemanticPuppet::Version.parse('1.0.0'))
        Puppet::Module.instance_variable_set(:@parse_range_method, Proc.new { |str| SemanticPuppet::VersionRange.parse(str, true) })

        Puppet::Util::Log.with_destination(Puppet::Test::LogCollector.new(logs)) do
          expect(Puppet::Module.parse_range('>=1.0.0', true).include?(SemanticPuppet::Version.parse('1.0.1-rc1'))).to be_falsey
        end
        expect(notices).to be_empty
      end

      it 'will not notify when non-strict ranges can be parsed' do
        Puppet::Module.instance_variable_set(:@semver_gem_version, SemanticPuppet::Version.parse('0.1.4'))
        Puppet::Module.instance_variable_set(:@parse_range_method, Proc.new { |str| SemanticPuppet::VersionRange.parse(str, false) })

        Puppet::Util::Log.with_destination(Puppet::Test::LogCollector.new(logs)) do
          expect(Puppet::Module.parse_range('>=1.0.0', false).include?(SemanticPuppet::Version.parse('1.0.1-rc1'))).to be_truthy
        end
        expect(notices).to be_empty
      end
    end
  end
end<|MERGE_RESOLUTION|>--- conflicted
+++ resolved
@@ -225,17 +225,10 @@
         mod_dir = "#{@modpath}/#{mod_name}"
         metadata_file = "#{mod_dir}/metadata.json"
         tasks_dir = "#{mod_dir}/tasks"
-<<<<<<< HEAD
-        locale_config = "#{mod_dir}/locales/config.yaml"
-        Puppet::FileSystem.stubs(:exist?).with(metadata_file).returns true
-        # Skip checking for translation config file
-        Puppet::FileSystem.stubs(:exist?).with(locale_config).returns false
-=======
         locale_dir = "#{mod_dir}/locales"
         Puppet::FileSystem.stubs(:exist?).with(metadata_file).returns true
         # Skip checking for translation config file
         Puppet::FileSystem.stubs(:exist?).with(locale_dir).returns false
->>>>>>> 04552076
       end
       mod = PuppetSpec::Modules.create(
         'test_gte_req',
@@ -459,27 +452,13 @@
     let(:modname) { 'i18n' }
     let(:modroot) { "#{modpath}/#{modname}/" }
     let(:locale_dir) { "#{modroot}locales" }
-<<<<<<< HEAD
-    let(:config_path) { "#{locale_dir}/config.yaml" }
-=======
->>>>>>> 04552076
     let(:mod_obj) { PuppetSpec::Modules.create( modname, modpath, :metadata => { :dependencies => [] }, :env => env ) }
 
     it "is expected to initialize an un-initialized module" do
       expect(Puppet::GettextConfig.translations_loaded?("puppetlabs-#{modname}")).to be false
 
       FileUtils.mkdir_p(locale_dir)
-<<<<<<< HEAD
-      config = {
-        "gettext" => {
-          "project_name" => modname
-        }
-      }
-      File.open(config_path, 'w') { |file| file.write(config.to_yaml) }
-      Puppet::FileSystem.stubs(:exist?).with(config_path).returns(true)
-=======
       Puppet::FileSystem.stubs(:exist?).with(locale_dir).returns(true)
->>>>>>> 04552076
 
       mod_obj.initialize_i18n
 
@@ -633,10 +612,7 @@
 
       it "after the module is initialized" do
         Puppet::FileSystem.expects(:exist?).with(mod_tasks_dir).never
-<<<<<<< HEAD
-=======
         Puppet::GettextConfig.expects(:load_translations).returns(false)
->>>>>>> 04552076
         Puppet::Module::Task.expects(:tasks_in_module).never
         Puppet::Module.new(mod_name, @modpath, env)
       end
