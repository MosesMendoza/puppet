--- conflicted
+++ resolved
@@ -76,12 +76,8 @@
 
     it "returns a structured error response when the server encounters an internal error" do
       error = StandardError.new("the sky is falling!")
-<<<<<<< HEAD
-      error.set_backtrace(['a.rb', 'b.rb'])
-=======
       original_stacktrace = ['a.rb', 'b.rb']
       error.set_backtrace(original_stacktrace)
->>>>>>> ddc0c976
 
       handler = PuppetSpec::Handler.new(
         Puppet::Network::HTTP::Route.path(/.*/).get(lambda { |_, _| raise error}))
@@ -99,17 +95,9 @@
       expect(res[:content_type_header]).to eq("application/json")
       expect(res_body["issue_kind"]).to eq(Puppet::Network::HTTP::Issues::RUNTIME_ERROR.to_s)
       expect(res_body["message"]).to eq("Server Error: the sky is falling!")
-<<<<<<< HEAD
-
-      # Stactraces may contain sensitive information, returning them to API
-      # consumers is not a best practice. See
-      # https://tickets.puppetlabs.com/browse/PUP-6659
-      expect(res_body["stacktrace"]).to be_nil
-=======
       expect(res_body["stacktrace"].is_a?(Array) && !res_body["stacktrace"].empty?).to be_truthy
       expect(res_body["stacktrace"][0]).to match(/The 'stacktrace' property is deprecated/)
       expect(res_body["stacktrace"] & original_stacktrace).to be_empty
->>>>>>> ddc0c976
       expect(res[:status]).to eq(500)
     end
 
