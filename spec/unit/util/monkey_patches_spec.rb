--- conflicted
+++ resolved
@@ -6,11 +6,7 @@
 
 describe Symbol do
   after :all do
-<<<<<<< HEAD
-    $unique_warnings.delete('symbol_comparison')
-=======
     $unique_warnings.delete('symbol_comparison') if $unique_warnings
->>>>>>> 482ca99e
   end
 
   it "should return self from #intern" do
