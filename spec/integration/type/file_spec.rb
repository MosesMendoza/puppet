--- conflicted
+++ resolved
@@ -69,17 +69,10 @@
 
     catalog.add_resource described_class.new :path => source, :mode => 0755
 
-<<<<<<< HEAD
-    report = catalog.apply.report
-
-    report.resource_statuses["File[#{source}]"].should_not be_failed
-    File.should_not be_exist(source)
-=======
-    status = catalog.apply.report.resource_statuses["File[#{path}]"]
+    status = catalog.apply.report.resource_statuses["File[#{source}]"]
     status.should_not be_failed
     status.should_not be_changed
-    File.should_not be_exist(path)
->>>>>>> a10aa2fd
+    File.should_not be_exist(source)
   end
 
   describe "when ensure is absent" do
@@ -217,7 +210,6 @@
         describe "when managing links" do
           let(:link_target) { tmpfile('target') }
 
-<<<<<<< HEAD
           before :each do
             FileUtils.touch(link_target)
             File.chmod(0444, link_target)
@@ -228,14 +220,6 @@
           it "should not set the executable bit on the link nor the target" do
             catalog.add_resource described_class.new(:path => link, :ensure => :link, :mode => 0666, :target => link_target, :links => :manage)
 
-=======
-          it "should not set the executable bit on the link nor the target" do
-            FileUtils.touch(target)
-            File.chmod(0444, target)
-            File.symlink(target, link)
-
-            catalog.add_resource described_class.new(:path => link, :ensure => :link, :mode => 0666, :target => target, :links => :manage)
->>>>>>> a10aa2fd
             catalog.apply
 
             (File.stat(link).mode & 07777) == 0666
@@ -243,11 +227,7 @@
           end
 
           it "should ignore dangling symlinks (#6856)" do
-<<<<<<< HEAD
             File.delete(link_target)
-=======
-            File.symlink(target, link)
->>>>>>> a10aa2fd
 
             catalog.add_resource described_class.new(:path => link, :ensure => :link, :mode => 0666, :target => link_target, :links => :manage)
             catalog.apply
@@ -256,13 +236,13 @@
           end
 
           it "should create a link to the target if ensure is omitted" do
-            FileUtils.touch(target)
-            catalog.add_resource described_class.new(:path => link, :target => target)
+            FileUtils.touch(link_target)
+            catalog.add_resource described_class.new(:path => link, :target => link_target)
             catalog.apply
 
             File.should be_exist link
             File.lstat(link).ftype.should == 'link'
-            File.readlink(link).should == target
+            File.readlink(link).should == link_target
           end
         end
 
