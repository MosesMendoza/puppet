--- conflicted
+++ resolved
@@ -16,11 +16,7 @@
 build_dmg: TRUE
 build_msi:
   puppet_for_the_win:
-<<<<<<< HEAD
-    ref: '6c936c8574cb4fe27c63a57df17aebff5a66671b'
-=======
     ref: '4eb71b5b063f611eb447d561d51481831a66b5dd'
->>>>>>> 1e56f8f5
     repo: 'git://github.com/puppetlabs/puppet_for_the_win.git'
   facter:
     ref: 'refs/tags/2.3.0'
