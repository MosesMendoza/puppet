--- conflicted
+++ resolved
@@ -50,59 +50,6 @@
     cleanup do
       Puppet::Type.rmtype(:purgetest)
     end
-<<<<<<< HEAD
-
-    # Part of #408.
-    def test_check
-        # First check a non-user
-        res = Puppet::Type.type(:resources).new :name => :package
-        assert_nil(res[:unless_system_user], "got bad default for package")
-
-
-        assert_nothing_raised {
-            assert(res.check("A String"), "String failed check")
-            assert(res.check(Puppet::Type.type(:file).new(:path => tempfile())), "File failed check")
-            assert(res.check(Puppet::Type.type(:user).new(:name => "yayness")), "User failed check in package")
-        }
-
-        # Now create a user manager
-        res = Puppet::Type.type(:resources).new :name => :user
-
-        # Make sure the default is 500
-        assert_equal(500, res[:unless_system_user], "got bad default")
-
-        # Now make sure root fails the test
-        @user = Puppet::Type.type(:user)
-        assert_nothing_raised {
-            assert(! res.check(@user.create(:name => "root")), "root passed check")
-            assert(! res.check(@user.create(:name => "nobody")), "nobody passed check")
-        }
-
-        # Now find a user between 0 and the limit
-        low = high = nil
-        Etc.passwd { |entry|
-            if ! low and (entry.uid > 10 and entry.uid < 500)
-                low = entry.name
-            else
-                # We'll reset the limit, since we can't really guarantee that
-                # there are any users with uid > 500
-                if ! high and entry.uid > 100 and ! res.system_users.include?(entry.name)
-                    high = entry.name
-                    break
-                end
-            end
-        }
-
-        if low
-            assert(! res.check(@user.create(:name => low)), "low user %s passed check" % low)
-        end
-        if high
-            res[:unless_system_user] = 50
-            assert(res.check(@user.create(:name => high)), "high user %s failed check" % high)
-        end
-    end
-
-=======
   end
 
   def setup
@@ -157,5 +104,4 @@
       assert(res.check(@user.create(:name => high)), "high user #{high} failed check")
     end
   end
->>>>>>> 8747479d
 end
