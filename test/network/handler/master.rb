#!/usr/bin/env ruby

require File.expand_path(File.dirname(__FILE__) + '/../../lib/puppettest')

require 'puppettest'
require 'puppet/network/handler/master'

class TestMaster < Test::Unit::TestCase
  include PuppetTest::ServerTest

  def setup
    super
    @master = Puppet::Network::Handler.master.new(:Manifest => tempfile)

    @catalog = stub 'catalog', :extract => ""
    Puppet::Resource::Catalog.indirection.stubs(:find).returns(@catalog)
<<<<<<< HEAD
  end

  def teardown
    super
    Puppet::Util::Cacher.expire
=======
>>>>>>> c833fde3
  end

  def test_freshness_is_always_now
    now1 = mock 'now1'
    Time.stubs(:now).returns(now1)

    now1.expects(:to_i).returns 10

    assert_equal(@master.freshness, 10, "Did not return current time as freshness")
  end

  def test_hostname_is_used_if_client_is_missing
    @master.expects(:decode_facts).returns("hostname" => "yay")
    facts = Puppet::Node::Facts.new("the_facts")
    Puppet::Node::Facts.indirection.stubs(:save).with(facts)
    Puppet::Node::Facts.expects(:new).with { |name, facts| name == "yay" }.returns(facts)

    @master.getconfig("facts")
  end

  def test_facts_are_saved
    facts = Puppet::Node::Facts.new("the_facts")
    Puppet::Node::Facts.expects(:new).returns(facts)
    Puppet::Node::Facts.indirection.expects(:save).with(facts)

    @master.stubs(:decode_facts)

    @master.getconfig("facts", "yaml", "foo.com")
  end

  def test_catalog_is_used_for_compiling
    facts = Puppet::Node::Facts.new("the_facts")
    Puppet::Node::Facts.indirection.stubs(:save).with(facts)
    Puppet::Node::Facts.stubs(:new).returns(facts)

    @master.stubs(:decode_facts)

    Puppet::Resource::Catalog.indirection.expects(:find).with("foo.com").returns(@catalog)

    @master.getconfig("facts", "yaml", "foo.com")
  end
end

class TestMasterFormats < Test::Unit::TestCase
  def setup
    @facts = Puppet::Node::Facts.new("the_facts")
    Puppet::Node::Facts.stubs(:new).returns(@facts)
    Puppet::Node::Facts.indirection.stubs(:save)

    @master = Puppet::Network::Handler.master.new(:Code => "")
    @master.stubs(:decode_facts)

    @catalog = stub 'catalog', :extract => ""
    Puppet::Resource::Catalog.indirection.stubs(:find).returns(@catalog)
  end

  def test_marshal_can_be_used
    @catalog.expects(:extract).returns "myextract"

    Marshal.expects(:dump).with("myextract").returns "eh"

    @master.getconfig("facts", "marshal", "foo.com")
  end

  def test_yaml_can_be_used
    extract = mock 'extract'
    @catalog.expects(:extract).returns extract

    extract.expects(:to_yaml).returns "myaml"

    @master.getconfig("facts", "yaml", "foo.com")
  end

  def test_failure_when_non_yaml_or_marshal_is_used
    assert_raise(RuntimeError) { @master.getconfig("facts", "blah", "foo.com") }
  end
end<|MERGE_RESOLUTION|>--- conflicted
+++ resolved
@@ -14,14 +14,6 @@
 
     @catalog = stub 'catalog', :extract => ""
     Puppet::Resource::Catalog.indirection.stubs(:find).returns(@catalog)
-<<<<<<< HEAD
-  end
-
-  def teardown
-    super
-    Puppet::Util::Cacher.expire
-=======
->>>>>>> c833fde3
   end
 
   def test_freshness_is_always_now
