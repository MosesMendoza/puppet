test_name 'puppet module search should handle multiple search terms sensibly'

<<<<<<< HEAD
step 'Stub forge.puppetlabs.com'
require 'resolv'; ip = Resolv.getaddress('forge-dev.puppetlabs.lan')
apply_manifest_on master, "host { 'forge.puppetlabs.com': ip => '#{ip}' }"
=======
#step 'Setup'
#stub_forge_on(master)
>>>>>>> 7051f191

# FIXME: The Forge doesn't properly handle multi-term searches.
# step 'Search for a module by description'
# on master, puppet("module search 'notice here'") do
#   assert stdout !~ /'notice here'/
# end
#
# step 'Search for a module by name'
# on master, puppet("module search 'ance-geo ance-std'") do
#   assert stdout !~ /'ance-geo ance-std'/
# end
#
# step 'Search for multiple keywords'
# on master, puppet("module search 'star trek'") do
#   assert stdout !~ /'star trek'/
<<<<<<< HEAD
# end

ensure step 'Unstub forge.puppetlabs.com'
apply_manifest_on master, "host { 'forge.puppetlabs.com': ensure => absent }"
end
=======
# end
>>>>>>> 7051f191
<|MERGE_RESOLUTION|>--- conflicted
+++ resolved
@@ -1,13 +1,7 @@
 test_name 'puppet module search should handle multiple search terms sensibly'
 
-<<<<<<< HEAD
-step 'Stub forge.puppetlabs.com'
-require 'resolv'; ip = Resolv.getaddress('forge-dev.puppetlabs.lan')
-apply_manifest_on master, "host { 'forge.puppetlabs.com': ip => '#{ip}' }"
-=======
 #step 'Setup'
 #stub_forge_on(master)
->>>>>>> 7051f191
 
 # FIXME: The Forge doesn't properly handle multi-term searches.
 # step 'Search for a module by description'
@@ -23,12 +17,4 @@
 # step 'Search for multiple keywords'
 # on master, puppet("module search 'star trek'") do
 #   assert stdout !~ /'star trek'/
-<<<<<<< HEAD
-# end
-
-ensure step 'Unstub forge.puppetlabs.com'
-apply_manifest_on master, "host { 'forge.puppetlabs.com': ensure => absent }"
-end
-=======
-# end
->>>>>>> 7051f191
+# end