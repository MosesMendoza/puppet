require 'puppet/util/docs'
require 'puppet/util/profiler'
require 'puppet/util/methodhelper'
require 'puppet/indirector/envelope'
require 'puppet/indirector/request'

# The class that connects functional classes with their different collection
# back-ends.  Each indirection has a set of associated terminus classes,
# each of which is a subclass of Puppet::Indirector::Terminus.
class Puppet::Indirector::Indirection
  include Puppet::Util::MethodHelper
  include Puppet::Util::Docs

  attr_accessor :name, :model
  attr_reader :termini

  @@indirections = []

  # Find an indirection by name.  This is provided so that Terminus classes
  # can specifically hook up with the indirections they are associated with.
  def self.instance(name)
    @@indirections.find { |i| i.name == name }
  end

  # Return a list of all known indirections.  Used to generate the
  # reference.
  def self.instances
    @@indirections.collect { |i| i.name }
  end

  # Find an indirected model by name.  This is provided so that Terminus classes
  # can specifically hook up with the indirections they are associated with.
  def self.model(name)
    return nil unless match = @@indirections.find { |i| i.name == name }
    match.model
  end

  # Create and return our cache terminus.
  def cache
    raise Puppet::DevError, _("Tried to cache when no cache class was set") unless cache_class
    terminus(cache_class)
  end

  # Should we use a cache?
  def cache?
    cache_class ? true : false
  end

  attr_reader :cache_class
  # Define a terminus class to be used for caching.
  def cache_class=(class_name)
    validate_terminus_class(class_name) if class_name
    @cache_class = class_name
  end

  # This is only used for testing.
  def delete
    @@indirections.delete(self) if @@indirections.include?(self)
  end

  # Set the time-to-live for instances created through this indirection.
  def ttl=(value)
    #TRANSLATORS "TTL" stands for "time to live" and refers to a duration of time
    raise ArgumentError, _("Indirection TTL must be an integer") unless value.is_a?(Integer)
    @ttl = value
  end

  # Default to the runinterval for the ttl.
  def ttl
    @ttl ||= Puppet[:runinterval]
  end

  # Calculate the expiration date for a returned instance.
  def expiration
    Time.now + ttl
  end

  # Generate the full doc string.
  def doc
    text = ""

    text << scrub(@doc) << "\n\n" if @doc

    text << "* **Indirected Class**: `#{@indirected_class}`\n";
    if terminus_setting
      text << "* **Terminus Setting**: #{terminus_setting}\n"
    end

    text
  end

  def initialize(model, name, options = {})
    @model = model
    @name = name
    @termini = {}

    @cache_class = nil
    @terminus_class = nil

    raise(ArgumentError, _("Indirection %{name} is already defined") % { name: @name }) if @@indirections.find { |i| i.name == @name }
    @@indirections << self

    @indirected_class = options.delete(:indirected_class)
    if mod = options[:extend]
      extend(mod)
      options.delete(:extend)
    end

    # This is currently only used for cache_class and terminus_class.
    set_options(options)
  end

  # Set up our request object.
  def request(*args)
    Puppet::Indirector::Request.new(self.name, *args)
  end

  # Return the singleton terminus for this indirection.
  def terminus(terminus_name = nil)
    # Get the name of the terminus.
    raise Puppet::DevError, _("No terminus specified for %{name}; cannot redirect") % { name: self.name } unless terminus_name ||= terminus_class

    termini[terminus_name] ||= make_terminus(terminus_name)
  end

  # This can be used to select the terminus class.
  attr_accessor :terminus_setting

  # Determine the terminus class.
  def terminus_class
    unless @terminus_class
      if setting = self.terminus_setting
        self.terminus_class = Puppet.settings[setting]
      else
        raise Puppet::DevError, _("No terminus class nor terminus setting was provided for indirection %{name}") % { name: self.name}
      end
    end
    @terminus_class
  end

  def reset_terminus_class
    @terminus_class = nil
  end

  # Specify the terminus class to use.
  def terminus_class=(klass)
    validate_terminus_class(klass)
    @terminus_class = klass
  end

  # This is used by terminus_class= and cache=.
  def validate_terminus_class(terminus_class)
    unless terminus_class and terminus_class.to_s != ""
      raise ArgumentError, _("Invalid terminus name %{terminus_class}") % { terminus_class: terminus_class.inspect }
    end
    unless Puppet::Indirector::Terminus.terminus_class(self.name, terminus_class)
      raise ArgumentError, _("Could not find terminus %{terminus_class} for indirection %{name}") %
          { terminus_class: terminus_class, name: self.name }
    end
  end

  # Expire a cached object, if one is cached.  Note that we don't actually
  # remove it, we expire it and write it back out to disk.  This way people
  # can still use the expired object if they want.
  def expire(key, options={})
    request = request(:expire, key, nil, options)

    return nil unless cache? && !request.ignore_cache_save?

    return nil unless instance = cache.find(request(:find, key, nil, options))

    Puppet.info _("Expiring the %{cache} cache of %{instance}") % { cache: self.name, instance: instance.name }

    # Set an expiration date in the past
    instance.expiration = Time.now - 60

    cache.save(request(:save, nil, instance, options))
  end

  def allow_remote_requests?
    terminus.allow_remote_requests?
  end

  # Search for an instance in the appropriate terminus, caching the
  # results if caching is configured..
  def find(key, options={})
    request = request(:find, key, nil, options)
    terminus = prepare(request)

    result = find_in_cache(request)
    if not result.nil?
      result
    elsif request.ignore_terminus?
      nil
    else
      # Otherwise, return the result from the terminus, caching if
      # appropriate.
      result = terminus.find(request)
      if not result.nil?
        result.expiration ||= self.expiration if result.respond_to?(:expiration)
<<<<<<< HEAD
        if cache?
          Puppet.info _("Caching %{indirection} for %{request}") % { indirection: self.name, request: request.key }
=======
        if cache? && !request.ignore_cache_save?
          Puppet.info "Caching #{self.name} for #{request.key}"
>>>>>>> 9bba755b
          begin
            cache.save request(:save, key, result, options)
          rescue => detail
            Puppet.log_exception(detail)
            raise detail
          end
        end

        filtered = result
        if terminus.respond_to?(:filter)
          Puppet::Util::Profiler.profile(_("Filtered result for %{indirection} %{request}") % { indirection: self.name, request: request.key }, [:indirector, :filter, self.name, request.key]) do
            begin
              filtered = terminus.filter(result)
            rescue Puppet::Error => detail
              Puppet.log_exception(detail)
              raise detail
            end
          end
        end
        filtered
      end
    end
  end

  # Search for an instance in the appropriate terminus, and return a
  # boolean indicating whether the instance was found.
  def head(key, options={})
    request = request(:head, key, nil, options)
    terminus = prepare(request)

    # Look in the cache first, then in the terminus.  Force the result
    # to be a boolean.
    !!(find_in_cache(request) || terminus.head(request))
  end

  def find_in_cache(request)
    # See if our instance is in the cache and up to date.
    return nil unless cache? and ! request.ignore_cache? and cached = cache.find(request)
    if cached.expired?
      Puppet.info _("Not using expired %{indirection} for %{request} from cache; expired at %{expiration}") % { indirection: self.name, request: request.key, expiration: cached.expiration }
      return nil
    end

    Puppet.debug "Using cached #{self.name} for #{request.key}"
    cached
  rescue => detail
    Puppet.log_exception(detail, _("Cached %{indirection} for %{request} failed: %{detail}") % { indirection: self.name, request: request.key, detail: detail })
    nil
  end

  # Remove something via the terminus.
  def destroy(key, options={})
    request = request(:destroy, key, nil, options)
    terminus = prepare(request)

    result = terminus.destroy(request)

    if cache? and cache.find(request(:find, key, nil, options))
      # Reuse the existing request, since it's equivalent.
      cache.destroy(request)
    end

    result
  end

  # Search for more than one instance.  Should always return an array.
  def search(key, options={})
    request = request(:search, key, nil, options)
    terminus = prepare(request)

    if result = terminus.search(request)
      raise Puppet::DevError, _("Search results from terminus %{terminus_name} are not an array") % { terminus_name: terminus.name } unless result.is_a?(Array)
      result.each do |instance|
        next unless instance.respond_to? :expiration
        instance.expiration ||= self.expiration
      end
      return result
    end
  end

  # Save the instance in the appropriate terminus.  This method is
  # normally an instance method on the indirected class.
  def save(instance, key = nil, options={})
    request = request(:save, key, instance, options)
    terminus = prepare(request)

    result = terminus.save(request)

    # If caching is enabled, save our document there
    cache.save(request) if cache? && !request.ignore_cache_save?

    result
  end

  private

  # Check authorization if there's a hook available; fail if there is one
  # and it returns false.
  def check_authorization(request, terminus)
    # At this point, we're assuming authorization makes no sense without
    # client information.
    return unless request.node

    # This is only to authorize via a terminus-specific authorization hook.
    return unless terminus.respond_to?(:authorized?)

    unless terminus.authorized?(request)
      msg = if request.options.empty?
              _("Not authorized to call %{method} on %{description}") %
                  { method: request.method, description: request.description }
            else
              _("Not authorized to call %{method} on %{description} with %{option}") %
                  { method: request.method, description: request.description, option: request.options.inspect }
            end
      raise ArgumentError, msg
    end
  end

  # Pick the appropriate terminus, check the request's authorization, and return it.
  # @param [Puppet::Indirector::Request] request instance
  # @return [Puppet::Indirector::Terminus] terminus instance (usually a subclass
  #   of Puppet::Indirector::Terminus) for this request
  def prepare(request)
    # Pick our terminus.
    terminus_name = terminus_class

    dest_terminus = terminus(terminus_name)
    check_authorization(request, dest_terminus)
    dest_terminus.validate(request)

    dest_terminus
  end

  # Create a new terminus instance.
  def make_terminus(terminus_class)
    # Load our terminus class.
    unless klass = Puppet::Indirector::Terminus.terminus_class(self.name, terminus_class)
      raise ArgumentError, _("Could not find terminus %{terminus_class} for indirection %{indirection}") % { terminus_class: terminus_class, indirection: self.name }
    end
    klass.new
  end
end<|MERGE_RESOLUTION|>--- conflicted
+++ resolved
@@ -198,13 +198,8 @@
       result = terminus.find(request)
       if not result.nil?
         result.expiration ||= self.expiration if result.respond_to?(:expiration)
-<<<<<<< HEAD
-        if cache?
+        if cache? && !request.ignore_cache_save?
           Puppet.info _("Caching %{indirection} for %{request}") % { indirection: self.name, request: request.key }
-=======
-        if cache? && !request.ignore_cache_save?
-          Puppet.info "Caching #{self.name} for #{request.key}"
->>>>>>> 9bba755b
           begin
             cache.save request(:save, key, result, options)
           rescue => detail
