module Puppet::Pops
module Types
# The TypeCalculator can answer questions about puppet types.
#
# The Puppet type system is primarily based on sub-classing. When asking the type calculator to infer types from Ruby in general, it
# may not provide the wanted answer; it does not for instance take module inclusions and extensions into account. In general the type
# system should be unsurprising for anyone being exposed to the notion of type. The type `Data` may require a bit more explanation; this
# is an abstract type that includes all scalar types, as well as Array with an element type compatible with Data, and Hash with key
# compatible with scalar and elements compatible with Data. Expressed differently; Data is what you typically express using JSON (with
# the exception that the Puppet type system also includes Pattern (regular expression) as a scalar.
#
# Inference
# ---------
# The `infer(o)` method infers a Puppet type for scalar Ruby objects, and for Arrays and Hashes.
# The inference result is instance specific for single typed collections
# and allows answering questions about its embedded type. It does not however preserve multiple types in
# a collection, and can thus not answer questions like `[1,a].infer() =~ Array[Integer, String]` since the inference
# computes the common type Scalar when combining Integer and String.
#
# The `infer_generic(o)` method infers a generic Puppet type for scalar Ruby object, Arrays and Hashes.
# This inference result does not contain instance specific information; e.g. Array[Integer] where the integer
# range is the generic default. Just `infer` it also combines types into a common type.
#
# The `infer_set(o)` method works like `infer` but preserves all type information. It does not do any
# reduction into common types or ranges. This method of inference is best suited for answering questions
# about an object being an instance of a type. It correctly answers: `[1,a].infer_set() =~ Array[Integer, String]`
#
# The `generalize!(t)` method modifies an instance specific inference result to a generic. The method mutates
# the given argument. Basically, this removes string instances from String, and range from Integer and Float.
#
# Assignability
# -------------
# The `assignable?(t1, t2)` method answers if t2 conforms to t1. The type t2 may be an instance, in which case
# its type is inferred, or a type.
#
# Instance?
# ---------
# The `instance?(t, o)` method answers if the given object (instance) is an instance that is assignable to the given type.
#
# String
# ------
# Creates a string representation of a type.
#
# Creation of Type instances
# --------------------------
# Instance of the classes in the {Types type model} are used to denote a specific type. It is most convenient
# to use the {TypeFactory} when creating instances.
#
# @note
#   In general, new instances of the wanted type should be created as they are assigned to models using containment, and a
#   contained object can only be in one container at a time. Also, the type system may include more details in each type
#   instance, such as if it may be nil, be empty, contain a certain count etc. Or put differently, the puppet types are not
#   singletons.
#
# All types support `copy` which should be used when assigning a type where it is unknown if it is bound or not
# to a parent type. A check can be made with `t.eContainer().nil?`
#
# Equality and Hash
# -----------------
# Type instances are equal in terms of Ruby eql? and `==` if they describe the same type, but they are not `equal?` if they are not
# the same type instance. Two types that describe the same type have identical hash - this makes them usable as hash keys.
#
# Types and Subclasses
# --------------------
# In general, the type calculator should be used to answer questions if a type is a subtype of another (using {#assignable?}, or
# {#instance?} if the question is if a given object is an instance of a given type (or is a subtype thereof).
# Many of the types also have a Ruby subtype relationship; e.g. PHashType and PArrayType are both subtypes of PCollectionType, and
# PIntegerType, PFloatType, PStringType,... are subtypes of PScalarType. Even if it is possible to answer certain questions about
# type by looking at the Ruby class of the types this is considered an implementation detail, and such checks should in general
# be performed by the type_calculator which implements the type system semantics.
#
# The PRuntimeType
# -------------
# The PRuntimeType corresponds to a type in the runtime system (currently only supported runtime is 'ruby'). The
# type has a runtime_type_name that corresponds to a Ruby Class name.
# A Runtime[ruby] type can be used to describe any ruby class except for the puppet types that are specialized
# (i.e. PRuntimeType should not be used for Integer, String, etc. since there are specialized types for those).
# When the type calculator deals with PRuntimeTypes and checks for assignability, it determines the
# "common ancestor class" of two classes.
# This check is made based on the superclasses of the two classes being compared. In order to perform this, the
# classes must be present (i.e. they are resolved from the string form in the PRuntimeType to a
# loaded, instantiated Ruby Class). In general this is not a problem, since the question to produce the common
# super type for two objects means that the classes must be present or there would have been
# no instances present in the first place. If however the classes are not present, the type
# calculator will fall back and state that the two types at least have Any in common.
#
# @see TypeFactory for how to create instances of types
# @see TypeParser how to construct a type instance from a String
# @see Types for details about the type model
#
# Using the Type Calculator
# -----
# The type calculator can be directly used via its class methods. If doing time critical work and doing many
# calls to the type calculator, it is more performant to create an instance and invoke the corresponding
# instance methods. Note that inference is an expensive operation, rather than inferring the same thing
# several times, it is in general better to infer once and then copy the result if mutation to a more generic form is
# required.
#
# @api public
#
class TypeCalculator

  # @api public
  def self.assignable?(t1, t2)
    singleton.assignable?(t1,t2)
  end

  # Answers, does the given callable accept the arguments given in args (an array or a tuple)
  # @param callable [PCallableType] - the callable
  # @param args [PArrayType, PTupleType] args optionally including a lambda callable at the end
  # @return [Boolan] true if the callable accepts the arguments
  #
  # @api public
  def self.callable?(callable, args)
    singleton.callable?(callable, args)
  end

  # Produces a String representation of the given type.
  # @param t [PAnyType] the type to produce a string form
  # @return [String] the type in string form
  #
  # @api public
  #
  def self.string(t)
    singleton.string(t)
  end

  # @api public
  def self.infer(o)
    singleton.infer(o)
  end

  # @api public
  def self.generalize(o)
    singleton.generalize(o)
  end

  # @api public
  def self.infer_set(o)
    singleton.infer_set(o)
  end

  # @api public
  def self.debug_string(t)
    singleton.debug_string(t)
  end

  # @api public
  def self.enumerable(t)
    Puppet.deprecation_warning('TypeCalculator.enumerable is deprecated. Use iterable')
    singleton.iterable(t)
  end

  # @api public
  def self.iterable(t)
    singleton.iterable(t)
  end

  # @return [TypeCalculator] the singleton instance
  #
  # @api private
  def self.singleton
    @tc_instance ||= new
  end

  # @api public
  #
  def initialize
    @@infer_visitor ||= Visitor.new(nil, 'infer',0,0)
    @@string_visitor ||= Visitor.new(nil, 'string',0,0)
    @@inspect_visitor ||= Visitor.new(nil, 'debug_string',0,0)
    @@extract_visitor ||= Visitor.new(nil, 'extract',0,0)
  end

  # Answers the question 'is it possible to inject an instance of the given class'
  # A class is injectable if it has a special *assisted inject* class method called `inject` taking
  # an injector and a scope as argument, or if it has a zero args `initialize` method.
  #
  # @param klazz [Class, PRuntimeType] the class/type to check if it is injectable
  # @return [Class, nil] the injectable Class, or nil if not injectable
  # @api public
  #
  def injectable_class(klazz)
    # Handle case when we get a PType instead of a class
    if klazz.is_a?(PRuntimeType)
      klazz = ClassLoader.provide(klazz)
    end

    # data types can not be injected (check again, it is not safe to assume that given RubyRuntime klazz arg was ok)
    return false unless type(klazz).is_a?(PRuntimeType)
    if (klazz.respond_to?(:inject) && klazz.method(:inject).arity == -4) || klazz.instance_method(:initialize).arity == 0
      klazz
    else
      nil
    end
  end

  # Answers 'can an instance of type t2 be assigned to a variable of type t'.
  # Does not accept nil/undef unless the type accepts it.
  #
  # @api public
  #
  def assignable?(t, t2)
    if t.is_a?(Module)
      t = type(t)
    end
    t.is_a?(PAnyType) ? t.assignable?(t2) : false
 end

  # Returns an iterable if the t represents something that can be iterated
  def enumerable(t)
    Puppet.deprecation_warning('TypeCalculator.enumerable is deprecated. Use iterable')
    iterable(t)
  end

  # Returns an iterable if the t represents something that can be iterated
  def iterable(t)
    # Create an iterable on the type if possible
    Iterable.on(t)
  end

  # Answers, does the given callable accept the arguments given in args (an array or a tuple)
  #
  def callable?(callable, args)
    callable.is_a?(PAnyType) && callable.callable?(args)
  end

  # Answers if the two given types describe the same type
  def equals(left, right)
    return false unless left.is_a?(PAnyType) && right.is_a?(PAnyType)
    # Types compare per class only - an extra test must be made if the are mutually assignable
    # to find all types that represent the same type of instance
    #
    left == right || (assignable?(right, left) && assignable?(left, right))
  end

  # Answers 'what is the Puppet Type corresponding to the given Ruby class'
  # @param c [Module] the class for which a puppet type is wanted
  # @api public
  #
  def type(c)
    raise ArgumentError, 'Argument must be a Module' unless c.is_a? Module

    # Can't use a visitor here since we don't have an instance of the class
    case
    when c <= Integer
      type = PIntegerType::DEFAULT
    when c == Float
      type = PFloatType::DEFAULT
    when c == Numeric
      type = PNumericType::DEFAULT
    when c == String
      type = PStringType::DEFAULT
    when c == Regexp
      type = PRegexpType::DEFAULT
    when c == NilClass
      type = PUndefType::DEFAULT
    when c == FalseClass, c == TrueClass
      type = PBooleanType::DEFAULT
    when c == Class
      type = PType::DEFAULT
    when c == Array
      # Assume array of data values
      type = PArrayType::DATA
    when c == Hash
      # Assume hash with scalar keys and data values
      type = PHashType::DATA
   else
      type = PRuntimeType.new(:ruby, c.name)
    end
    type
  end

  # Generalizes value specific types. The generalized type is returned.
  # @api public
  def generalize(o)
    o.is_a?(PAnyType) ? o.generalize : o
  end

  # Answers 'what is the single common Puppet Type describing o', or if o is an Array or Hash, what is the
  # single common type of the elements (or keys and elements for a Hash).
  # @api public
  #
  def infer(o)
    # Optimize the most common cases into direct calls.
    case o
    when String
      infer_String(o)
    when Integer
      infer_Integer(o)
    when Array
      infer_Array(o)
    when Hash
      infer_Hash(o)
    when Evaluator::PuppetProc
      infer_PuppetProc(o)
    else
      @@infer_visitor.visit_this_0(self, o)
    end
  end

  def infer_generic(o)
    generalize(infer(o))
  end

  # Answers 'what is the set of Puppet Types of o'
  # @api public
  #
  def infer_set(o)
    case o
      when Array
        infer_set_Array(o)
      when Hash
        infer_set_Hash(o)
      else
        infer_set_Object(o)
    end
  end

  # Answers 'is o an instance of type t'
  # @api public
  #
  def self.instance?(t, o)
    singleton.instance?(t,o)
  end

  # Answers 'is o an instance of type t'
  # @api public
  #
  def instance?(t, o)
    if t.is_a?(Module)
      t = type(t)
    end
    t.is_a?(PAnyType) ? t.instance?(o) : false
  end

  # Answers if t is a puppet type
  # @api public
  #
  def is_ptype?(t)
    t.is_a?(PAnyType)
  end

  # Answers if t represents the puppet type PUndefType
  # @api public
  #
  def is_pnil?(t)
    t.nil? || t.is_a?(PUndefType)
  end

  # Answers, 'What is the common type of t1 and t2?'
  #
  # TODO: The current implementation should be optimized for performance
  #
  # @api public
  #
  def common_type(t1, t2)
    raise ArgumentError, 'two types expected' unless (is_ptype?(t1) || is_pnil?(t1)) && (is_ptype?(t2) || is_pnil?(t2))

    # TODO: This is not right since Scalar U Undef is Any
    # if either is nil, the common type is the other
    if is_pnil?(t1)
      return t2
    elsif is_pnil?(t2)
      return t1
    end

    # If either side is Unit, it is the other type
    if t1.is_a?(PUnitType)
      return t2
    elsif t2.is_a?(PUnitType)
      return t1
    end

    # Simple case, one is assignable to the other
    if assignable?(t1, t2)
      return t1
    elsif assignable?(t2, t1)
      return t2
    end

    # when both are arrays, return an array with common element type
    if t1.is_a?(PArrayType) && t2.is_a?(PArrayType)
      return PArrayType.new(common_type(t1.element_type, t2.element_type))
    end

    # when both are hashes, return a hash with common key- and element type
    if t1.is_a?(PHashType) && t2.is_a?(PHashType)
      key_type = common_type(t1.key_type, t2.key_type)
      element_type = common_type(t1.element_type, t2.element_type)
      return PHashType.new(key_type, element_type)
    end

    # when both are host-classes, reduce to PHostClass[] (since one was not assignable to the other)
    if t1.is_a?(PHostClassType) && t2.is_a?(PHostClassType)
      return PHostClassType::DEFAULT
    end

    # when both are resources, reduce to Resource[T] or Resource[] (since one was not assignable to the other)
    if t1.is_a?(PResourceType) && t2.is_a?(PResourceType)
      # only Resource[] unless the type name is the same
      return t1.type_name == t2.type_name ?  PResourceType.new(t1.type_name, nil) : PResourceType::DEFAULT
    end

    # Integers have range, expand the range to the common range
    if t1.is_a?(PIntegerType) && t2.is_a?(PIntegerType)
      return PIntegerType.new([t1.numeric_from, t2.numeric_from].min, [t1.numeric_to, t2.numeric_to].max)
    end

    # Floats have range, expand the range to the common range
    if t1.is_a?(PFloatType) && t2.is_a?(PFloatType)
      return PFloatType.new([t1.numeric_from, t2.numeric_from].min, [t1.numeric_to, t2.numeric_to].max)
    end

    if t1.is_a?(PStringType) && t2.is_a?(PStringType)
      common_size_type = common_type(t1.size_type, t2.size_type) unless t1.size_type.nil? || t2.size_type.nil?
      common_strings = t1.values.empty? || t2.values.empty? ? [] : t1.values | t2.values
      return PStringType.new(common_size_type, common_strings)
    end

    if t1.is_a?(PPatternType) && t2.is_a?(PPatternType)
      return PPatternType.new(t1.patterns | t2.patterns)
    end

    if t1.is_a?(PEnumType) && t2.is_a?(PEnumType)
      # The common type is one that complies with either set
      return PEnumType.new(t1.values | t2.values)
    end

    if t1.is_a?(PVariantType) && t2.is_a?(PVariantType)
      # The common type is one that complies with either set
      return PVariantType.new(t1.types | t2.types)
    end

    if t1.is_a?(PRegexpType) && t2.is_a?(PRegexpType)
      # if they were identical, the general rule would return a parameterized regexp
      # since they were not, the result is a generic regexp type
      return PPatternType::DEFAULT
    end

    if t1.is_a?(PCallableType) && t2.is_a?(PCallableType)
      # They do not have the same signature, and one is not assignable to the other,
      # what remains is the most general form of Callable
      return PCallableType::DEFAULT
    end

    # Common abstract types, from most specific to most general
    if common_numeric?(t1, t2)
      return PNumericType::DEFAULT
    end

    if common_scalar?(t1, t2)
      return PScalarType::DEFAULT
    end

    if common_data?(t1,t2)
      return PDataType::DEFAULT
    end

    # Meta types Type[Integer] + Type[String] => Type[Data]
    if t1.is_a?(PType) && t2.is_a?(PType)
      return PType.new(common_type(t1.type, t2.type))
    end

    # If both are Runtime types
    if t1.is_a?(PRuntimeType) && t2.is_a?(PRuntimeType)
      if t1.runtime == t2.runtime && t1.runtime_type_name == t2.runtime_type_name
        return t1
      end
      # finding the common super class requires that names are resolved to class
      # NOTE: This only supports runtime type of :ruby
      c1 = ClassLoader.provide_from_type(t1)
      c2 = ClassLoader.provide_from_type(t2)
      if c1 && c2
        c2_superclasses = superclasses(c2)
        superclasses(c1).each do|c1_super|
          c2_superclasses.each do |c2_super|
            if c1_super == c2_super
              return PRuntimeType.new(:ruby, c1_super.name)
            end
          end
        end
      end
    end

    # They better both be Any type, or the wrong thing was asked and nil is returned
    t1.is_a?(PAnyType) && t2.is_a?(PAnyType) ? PAnyType::DEFAULT : nil
  end

  # Produces the superclasses of the given class, including the class
  def superclasses(c)
    result = [c]
    while s = c.superclass
      result << s
      c = s
    end
    result
  end

  # Produces a string representing the type
  # @api public
  #
  def string(t)
    if t.is_a?(Module)
      t = type(t)
    end
    @@string_visitor.visit_this_0(self, t)
  end

  # Produces a debug string representing the type (possibly with more information that the regular string format)
  # @api public
  #
  def debug_string(t)
    if t.is_a?(Module)
      t = type(t)
    end
    @@inspect_visitor.visit_this_0(self, t)
  end


  # Reduces an enumerable of types to a single common type.
  # @api public
  #
  def reduce_type(enumerable)
    enumerable.reduce(nil) {|memo, t| common_type(memo, t) }
  end

  # Reduce an enumerable of objects to a single common type
  # @api public
  #
  def infer_and_reduce_type(enumerable)
    reduce_type(enumerable.map {|o| infer(o) })
  end

  # The type of all modules is PType
  # @api private
  #
  def infer_Module(o)
    PType::new(PRuntimeType.new(:ruby, o.name))
  end

  # @api private
  def infer_Closure(o)
    o.type
  end

  # @api private
  def infer_Iterator(o)
    PIteratorType.new(o.element_type)
  end

  # @api private
  def infer_Function(o)
    o.class.dispatcher.to_type
  end

  # @api private
  def infer_Object(o)
    PRuntimeType.new(:ruby, o.class.name)
  end

  # The type of all types is PType
  # @api private
  #
  def infer_PAnyType(o)
    PType.new(o)
  end

  # The type of all types is PType
  # This is the metatype short circuit.
  # @api private
  #
  def infer_PType(o)
    PType.new(o)
  end

  # @api private
  def infer_String(o)
    PStringType.new(size_as_type(o), [o])
  end

  # @api private
  def infer_Float(o)
    PFloatType.new(o, o)
  end

  # @api private
  def infer_Integer(o)
    PIntegerType.new(o, o)
  end

  # @api private
  def infer_Regexp(o)
    PRegexpType.new(o.source)
  end

  # @api private
  def infer_NilClass(o)
    PUndefType::DEFAULT
  end

  # @api private
  # @param o [Proc]
  def infer_Proc(o)
    min = 0
    max = 0
    mapped_types = o.parameters.map do |p|
      case p[0]
      when :rest
        max = :default
        break PAnyType::DEFAULT
      when :req
        min += 1
      end
      max += 1
      PAnyType::DEFAULT
    end
    mapped_types << min
    mapped_types << max
    TypeFactory.callable(*mapped_types)
  end

  # @api private
  def infer_PuppetProc(o)
    infer_Closure(o.closure)
  end

  # Inference of :default as PDefaultType, and all other are Ruby[Symbol]
  # @api private
  def infer_Symbol(o)
    case o
    when :default
<<<<<<< HEAD
      PDefaultType::DEFAULT
=======
      Types::PDefaultType::DEFAULT
    when :undef
      Types::PUndefType::DEFAULT
>>>>>>> 118ca479
    else
      infer_Object(o)
    end
  end

  # @api private
  def infer_TrueClass(o)
    PBooleanType::DEFAULT
  end

  # @api private
  def infer_FalseClass(o)
    PBooleanType::DEFAULT
  end

  # @api private
  # A Puppet::Parser::Resource, or Puppet::Resource
  #
  def infer_Resource(o)
    # Only Puppet::Resource can have a title that is a symbol :undef, a PResource cannot.
    # A mapping must be made to empty string. A nil value will result in an error later
    title = o.title
    title = '' if :undef == title
    PType.new(PResourceType.new(o.type.to_s.downcase, title))
  end

  # @api private
  def infer_Array(o)
    if o.empty?
      PArrayType::EMPTY
    else
      PArrayType.new(infer_and_reduce_type(o), size_as_type(o))
    end
  end

  # @api private
  def infer_Hash(o)
    if o.empty?
      PHashType::EMPTY
    else
      ktype = infer_and_reduce_type(o.keys)
      etype = infer_and_reduce_type(o.values)
      PHashType.new(ktype, etype, size_as_type(o))
    end
  end

  def size_as_type(collection)
    size = collection.size
    PIntegerType.new(size, size)
  end

  # Common case for everything that intrinsically only has a single type
  def infer_set_Object(o)
    infer(o)
  end

  def infer_set_Array(o)
    if o.empty?
      PArrayType::EMPTY
    else
      PTupleType.new(o.map {|x| infer_set(x) })
    end
  end

  def infer_set_Hash(o)
    if o.empty?
      PHashType::EMPTY
    elsif o.keys.all? {|k| PStringType::NON_EMPTY.instance?(k) }
      PStructType.new(o.each_pair.map { |k,v| PStructElement.new(PStringType.new(nil, [k]), infer_set(v)) })
    else
      ktype = PVariantType.new(o.keys.map {|k| infer_set(k) })
      etype = PVariantType.new(o.values.map {|e| infer_set(e) })
      PHashType.new(unwrap_single_variant(ktype), unwrap_single_variant(etype), size_as_type(o))
    end
  end

  def unwrap_single_variant(possible_variant)
    if possible_variant.is_a?(PVariantType) && possible_variant.types.size == 1
      possible_variant.types[0]
    else
      possible_variant
    end
  end

  # Transform int range to a size constraint
  # if range == nil the constraint is 1,1
  # if range.from == nil min size = 1
  # if range.to == nil max size == Infinity
  #
  def size_range(range)
    return [1,1] if range.nil?
    from = range.from
    to = range.to
    x = from.nil? ? 1 : from
    y = to.nil? ? TheInfinity : to
    [x, y]
  end

  # @api private
  def self.is_kind_of_callable?(t, optional = true)
    t.is_a?(PAnyType) && t.kind_of_callable?(optional)
  end

  def max(a,b)
    a >=b ? a : b
  end

  def min(a,b)
    a <= b ? a : b
  end

  # Produces the tuple entry at the given index given a tuple type, its from/to constraints on the last
  # type, and an index.
  # Produces nil if the index is out of bounds
  # from must be less than to, and from may not be less than 0
  #
  # @api private
  #
  def tuple_entry_at(tuple_t, from, to, index)
    regular = (tuple_t.types.size - 1)
    if index < regular
      tuple_t.types[index]
    elsif index < regular + to
      # in the varargs part
      tuple_t.types[-1]
    else
      nil
    end
  end

  # @api private
  def debug_string_Object(t)
    string(t)
  end

  # @api private
  def string_PType(t)
    if t.type.nil?
      'Type'
    else
      "Type[#{string(t.type)}]"
    end
  end

  # @api private
  def string_NilClass(t)     ; '?'       ; end

  # @api private
  def string_String(t)       ; t         ; end

  # @api private
  def string_Symbol(t)       ; t.to_s    ; end

  def string_PAnyType(t)     ; 'Any'; end

  # @api private
  def string_PUndefType(t)     ; 'Undef'   ; end

  # @api private
  def string_PDefaultType(t) ; 'Default' ; end

  # @api private
  def string_PBooleanType(t) ; 'Boolean'; end

  # @api private
  def string_PScalarType(t)  ; 'Scalar'; end

  # @api private
  def string_PDataType(t)    ; 'Data'; end

  # @api private
  def string_PNumericType(t) ; 'Numeric'; end

  # @api private
  def string_PIntegerType(t)
    range = range_array_part(t)
    if range.empty?
      'Integer'
    else
      "Integer[#{range.join(', ')}]"
    end
  end

  # @api private
  def string_PIterableType(t)
    if t.element_type.nil?
      'Iterable'
    else
      "Iterable[#{string(t.element_type)}]"
    end
  end

  # @api private
  def string_PIteratorType(t)
    if t.element_type.nil?
      'Iterator'
    else
      "Iterator[#{string(t.element_type)}]"
    end
  end

  # Produces a string from an Integer range type that is used inside other type strings
  # @api private
  def range_array_part(t)
    return [] if t.nil? || t.unbounded?
    [t.from.nil? ? 'default' : t.from , t.to.nil? ? 'default' : t.to ]
  end

  # @api private
  def string_PFloatType(t)
    range = range_array_part(t)
    if range.empty?
      'Float'
    else
      "Float[#{range.join(', ')}]"
    end
  end

  # @api private
  def string_PRegexpType(t)
    t.pattern.nil? ? 'Regexp' : "Regexp[#{t.regexp.inspect}]"
  end

  # @api private
  def string_PStringType(t)
    # skip values in regular output - see debug_string
    range = range_array_part(t.size_type)
    if range.empty?
      'String'
    else
      "String[#{range.join(', ')}]"
    end
  end

  # @api private
  def debug_string_PStringType(t)
    range = range_array_part(t.size_type)
    range_part = range.empty? ? '' : '[' << range.join(' ,') << '], '
    'String[' << range_part << (t.values.map {|s| "'#{s}'" }).join(', ') << ']'
  end

  # @api private
  def string_PEnumType(t)
    return 'Enum' if t.values.empty?
    'Enum[' << t.values.map {|s| "'#{s}'" }.join(', ') << ']'
  end

  # @api private
  def string_PVariantType(t)
    return 'Variant' if t.types.empty?
    'Variant[' << t.types.map {|t2| string(t2) }.join(', ') << ']'
  end

  # @api private
  def string_PTupleType(t)
    range = range_array_part(t.size_type)
    return 'Tuple' if t.types.empty?
    s = 'Tuple[' << t.types.map {|t2| string(t2) }.join(', ')
    unless range.empty?
      s << ', ' << range.join(', ')
    end
    s << ']'
    s
  end

  # @api private
  def string_PCallableType(t)
    # generic
    return 'Callable' if t.param_types.nil?

    if t.param_types.types.empty?
      range = [0, 0]
    else
      range = range_array_part(t.param_types.size_type)
    end
    # translate to string, and skip Unit types
    types = t.param_types.types.map {|t2| string(t2) unless t2.class == PUnitType }.compact

    s = 'Callable[' << types.join(', ')
    unless range.empty?
      (s << ', ') unless types.empty?
      s << range.join(', ')
    end
    # Add block T last (after min, max) if present)
    #
    unless t.block_type.nil?
      (s << ', ') unless types.empty? && range.empty?
      s << string(t.block_type)
    end
    s << ']'
    s
  end

  # @api private
  def string_PStructType(t)
    return 'Struct' if t.elements.empty?
    'Struct[{' << t.elements.map {|element| string(element) }.join(', ') << '}]'
  end

  def string_PStructElement(t)
    k = t.key_type
    value_optional = t.value_type.assignable?(PUndefType::DEFAULT)
    key_string =
      if k.is_a?(POptionalType)
        # Output as literal String
        value_optional ? "'#{t.name}'" : string(k)
      else
        value_optional ? "NotUndef['#{t.name}']" : "'#{t.name}'"
      end
    "#{key_string}=>#{string(t.value_type)}"
  end

  # @api private
  def string_PPatternType(t)
    return 'Pattern' if t.patterns.empty?
    'Pattern[' << t.patterns.map {|s| "#{s.regexp.inspect}" }.join(', ') << ']'
  end

  # @api private
  def string_PCollectionType(t)
    range = range_array_part(t.size_type)
    if range.empty?
      'Collection'
    else
      "Collection[#{range.join(', ')}]"
    end
  end

  # @api private
  def string_PUnitType(t)
    'Unit'
  end

  # @api private
  def string_PRuntimeType(t)   ; "Runtime[#{string(t.runtime)}, #{string(t.runtime_type_name)}]"  ; end

  # @api private
  def string_PArrayType(t)
    if t == PArrayType::DATA
      "Array"
    else
      parts = [string(t.element_type)] + range_array_part(t.size_type)
      "Array[#{parts.join(', ')}]"
  end
  end

  # @api private
  def string_PHashType(t)
    if t == PHashType::DATA
      "Hash"
    else
      parts = [string(t.key_type), string(t.element_type)] + range_array_part(t.size_type)
      "Hash[#{parts.join(', ')}]"
    end
  end

  # @api private
  def string_PCatalogEntryType(t)
    'CatalogEntry'
  end

  # @api private
  def string_PHostClassType(t)
    if t.class_name
      "Class[#{t.class_name}]"
    else
      'Class'
    end
  end

  # @api private
  def string_PResourceType(t)
    if t.type_name
      if t.title
        "#{capitalize_segments(t.type_name)}['#{t.title}']"
      else
        capitalize_segments(t.type_name)
      end
    else
      'Resource'
    end
  end

  # @api private
  def string_PNotUndefType(t)
    contained_type = t.type
    if contained_type.nil? || contained_type.class == PAnyType
      'NotUndef'
    else
      if contained_type.is_a?(PStringType) && contained_type.values.size == 1
        "NotUndef['#{contained_type.values[0]}']"
      else
        "NotUndef[#{string(contained_type)}]"
      end
    end
  end

  # @api private
  def string_POptionalType(t)
    optional_type = t.optional_type
    if optional_type.nil?
      'Optional'
    else
      if optional_type.is_a?(PStringType) && optional_type.values.size == 1
        "Optional['#{optional_type.values[0]}']"
      else
        "Optional[#{string(optional_type)}]"
      end
    end
  end

  # @api private
  def string_PTypeAliasType(t)
    t.name
  end

  # @api private
  def string_PTypeReferenceType(t)
    if t.parameters.empty?
      t.name
    else
      params_string = t.parameters.map {|p| string(p) }.join(', ')
      "#{t.name}[#{params_string}]"
    end
  end

  # Debugging to_s to reduce the amount of output
  def to_s
    '[a TypeCalculator]'
  end

  private

  NAME_SEGMENT_SEPARATOR = '::'.freeze

  def capitalize_segments(s)
    s.split(NAME_SEGMENT_SEPARATOR).map(&:capitalize).join(NAME_SEGMENT_SEPARATOR)
  end

  def common_data?(t1, t2)
    PDataType::DEFAULT.assignable?(t1) && PDataType::DEFAULT.assignable?(t2)
  end

  def common_scalar?(t1, t2)
    PScalarType::DEFAULT.assignable?(t1) && PScalarType::DEFAULT.assignable?(t2)
  end

  def common_numeric?(t1, t2)
    PNumericType::DEFAULT.assignable?(t1) && PNumericType::DEFAULT.assignable?(t2)
  end

end
end
end<|MERGE_RESOLUTION|>--- conflicted
+++ resolved
@@ -630,13 +630,9 @@
   def infer_Symbol(o)
     case o
     when :default
-<<<<<<< HEAD
       PDefaultType::DEFAULT
-=======
-      Types::PDefaultType::DEFAULT
     when :undef
-      Types::PUndefType::DEFAULT
->>>>>>> 118ca479
+      PUndefType::DEFAULT
     else
       infer_Object(o)
     end
