require_relative 'data_adapter'
require_relative 'lookup_key'

module Puppet::Pops
module Lookup
# A LookupAdapter is a specialized DataAdapter that uses its hash to store data providers. It also remembers the compiler
# that it is attached to and maintains a cache of _lookup options_ retrieved from the data providers associated with the
# compiler's environment.
#
# @api private
class LookupAdapter < DataAdapter

  LOOKUP_OPTIONS_PREFIX = LOOKUP_OPTIONS + '.'
  LOOKUP_OPTIONS_PREFIX.freeze
  LOOKUP_OPTIONS_PATTERN_START = '^'.freeze

  HASH = 'hash'.freeze
  MERGE = 'merge'.freeze

  def self.create_adapter(compiler)
    new(compiler)
  end

  def initialize(compiler)
    super()
    @compiler = compiler
    @lookup_options = {}
  end

  # Performs a lookup using global, environment, and module data providers. Merge the result using the given
  # _merge_ strategy. If the merge strategy is nil, then an attempt is made to find merge options in the
  # `lookup_options` hash for an entry associated with the key. If no options are found, the no merge is performed
  # and the first found entry is returned.
  #
  # @param key [String] The key to lookup
  # @param lookup_invocation [Invocation] the lookup invocation
  # @param merge [MergeStrategy,String,Hash{String => Object},nil] Merge strategy, merge strategy name, strategy and options hash, or nil (implies "first found")
  # @return [Object] the found object
  # @throw :no_such_key when the object is not found
  #
  def lookup(key, lookup_invocation, merge)
    # The 'lookup_options' key is reserved and not found as normal data
    if key == LOOKUP_OPTIONS || key.start_with?(LOOKUP_OPTIONS_PREFIX)
      lookup_invocation.with(:invalid_key, LOOKUP_OPTIONS) do
        throw :no_such_key
      end
    end

    key = LookupKey.new(key)
    lookup_invocation.lookup(key, key.module_name) do
      merge_explained = false
      if lookup_invocation.only_explain_options?
        catch(:no_such_key) { do_lookup(LookupKey::LOOKUP_OPTIONS, lookup_invocation, HASH) }
        nil
      else
        if merge.nil?
          # Used cached lookup_options
          merge = lookup_merge_options(key, lookup_invocation)
          lookup_invocation.report_merge_source(LOOKUP_OPTIONS) unless merge.nil?
        end
        lookup_invocation.with(:data, key.to_s) { do_lookup(key, lookup_invocation, merge) }
      end
    end
  end

  def lookup_global(key, lookup_invocation, merge_strategy)
    terminus = Puppet[:data_binding_terminus]
    case terminus
    when :hiera, 'hiera'
      provider = global_provider(lookup_invocation)
      throw :no_such_key if provider.nil?
      provider.key_lookup(key, lookup_invocation, merge_strategy)
    when :none, 'none', '', nil
      # If global lookup is disabled, immediately report as not found
      lookup_invocation.report_not_found(key)
      throw :no_such_key
    else
      lookup_invocation.with(:global, terminus) do
        catch(:no_such_key) do
          return lookup_invocation.report_found(key, Puppet::DataBinding.indirection.find(key.root_key,
            {:environment => environment, :variables => lookup_invocation.scope, :merge => merge_strategy}))
        end
        lookup_invocation.report_not_found(key)
        throw :no_such_key
      end
    end
  rescue Puppet::DataBinding::LookupError => detail
    error = Puppet::Error.new("Lookup of key '#{lookup_invocation.top_key}' failed: #{detail.message}")
    error.set_backtrace(detail.backtrace)
    raise error
  end

  def lookup_in_environment(key, lookup_invocation, merge_strategy)
    provider = env_provider(lookup_invocation)
    throw :no_such_key if provider.nil?
    provider.key_lookup(key, lookup_invocation, merge_strategy)
  end

  def lookup_in_module(key, lookup_invocation, merge_strategy)
    module_name = lookup_invocation.module_name

    # Do not attempt to do a lookup in a module unless the name is qualified.
    throw :no_such_key if module_name.nil?

    provider = module_provider(lookup_invocation, module_name)
    if provider.nil?
      if environment.module(module_name).nil?
        lookup_invocation.report_module_not_found(module_name)
      else
        lookup_invocation.report_module_provider_not_found(module_name)
      end
      throw :no_such_key
    end
    provider.key_lookup(key, lookup_invocation, merge_strategy)
  end

  # Retrieve the merge options that match the given `name`.
  #
  # @param key [LookupKey] The key for which we want merge options
  # @param lookup_invocation [Invocation] the lookup invocation
  # @return [String,Hash,nil] The found merge options or nil
  #
  def lookup_merge_options(key, lookup_invocation)
    lookup_options = lookup_lookup_options(key, lookup_invocation)
    lookup_options.nil? ? nil : lookup_options[MERGE]
  end

  # Retrieve the lookup options that match the given `name`.
  #
  # @param key [LookupKey] The key for which we want lookup options
  # @param lookup_invocation [Puppet::Pops::Lookup::Invocation] the lookup invocation
  # @return [String,Hash,nil] The found lookup options or nil
  #
  def lookup_lookup_options(key, lookup_invocation)
    module_name = key.module_name

    # Retrieve the options for the module. We use nil as a key in case we have no module
    if !@lookup_options.include?(module_name)
      options = retrieve_lookup_options(module_name, lookup_invocation, MergeStrategy.strategy(HASH))
      @lookup_options[module_name] = options
    else
      options = @lookup_options[module_name]
    end
    return nil if options.nil?

    rk = key.root_key
    key_opts = options[0][rk]
    return key_opts unless key_opts.nil?

    patterns = options[1]
    patterns.each_pair { |pattern, value| return value if pattern =~ rk } unless patterns.nil?
    nil
  end

  # @param lookup_invocation [Puppet::Pops::Lookup::Invocation] the lookup invocation
  # @return [Boolean] `true` if an environment data provider version 5 is configured
  def has_environment_data_provider?(lookup_invocation)
    ep = env_provider(lookup_invocation)
    ep.nil? ? false : ep.config(lookup_invocation).version >= 5
  end

  # @return [Pathname] the full path of the hiera.yaml config file
  def global_hiera_config_path
    @global_hiera_config_path ||= Pathname.new(Puppet.settings[:hiera_config])
  end

  # @param path [String] the absolute path name of the global hiera.yaml file.
  # @return [LookupAdapter] self
  def set_global_hiera_config_path(path)
    @global_hiera_config_path = Pathname.new(path)
    self
  end

  def global_only?
    instance_variable_defined?(:@global_only) ? @global_only : false
  end

  # Instructs the lookup framework to only perform lookups in the global layer
  # @return [LookupAdapter] self
  def set_global_only
    @global_only = true
    self
  end

  private

  PROVIDER_STACK = [:lookup_global, :lookup_in_environment, :lookup_in_module].freeze

  def validate_lookup_options(options, module_name)
    raise Puppet::DataBinding::LookupError.new("value of #{LOOKUP_OPTIONS} must be a hash") unless options.is_a?(Hash) unless options.nil?
    return options if module_name.nil?

    pfx = "#{module_name}::"
    options.each_pair do |key, value|
      if key.start_with?(LOOKUP_OPTIONS_PATTERN_START)
        unless key[1..pfx.length] == pfx
          raise Puppet::DataBinding::LookupError.new("all #{LOOKUP_OPTIONS} patterns must match a key starting with module name '#{module_name}'")
        end
      else
        unless key.start_with?(pfx)
          raise Puppet::DataBinding::LookupError.new("all #{LOOKUP_OPTIONS} keys must start with module name '#{module_name}'")
        end
      end
    end
  end

  def compile_patterns(options)
    return nil if options.nil?
    key_options = {}
    pattern_options = {}
    options.each_pair do |key, value|
      if key.start_with?(LOOKUP_OPTIONS_PATTERN_START)
        pattern_options[Regexp.compile(key)] = value
      else
        key_options[key] = value
      end
    end
    [key_options.empty? ? nil : key_options, pattern_options.empty? ? nil : pattern_options]
  end

  def do_lookup(key, lookup_invocation, merge)
    if lookup_invocation.global_only?
      key.dig(lookup_invocation, lookup_global(key, lookup_invocation, merge))
    else
      merge_strategy = Puppet::Pops::MergeStrategy.strategy(merge)
      key.dig(lookup_invocation,
        merge_strategy.lookup(PROVIDER_STACK, lookup_invocation) { |m| send(m, key, lookup_invocation, merge_strategy) })
    end
  end

  GLOBAL_ENV_MERGE = 'Global and Environment'.freeze

  # Retrieve lookup options that applies when using a specific module (i.e. a merge of the pre-cached
  # `env_lookup_options` and the module specific data)
  def retrieve_lookup_options(module_name, lookup_invocation, merge_strategy)
    meta_invocation = Invocation.new(lookup_invocation.scope)
    meta_invocation.lookup(LookupKey::LOOKUP_OPTIONS, lookup_invocation.module_name) do
      meta_invocation.with(:meta, LOOKUP_OPTIONS) do
        if meta_invocation.global_only?
          global_lookup_options(meta_invocation, merge_strategy)
        else
          opts = env_lookup_options(meta_invocation, merge_strategy)
          catch(:no_such_key) do
            module_opts = validate_lookup_options(lookup_in_module(LookupKey::LOOKUP_OPTIONS, meta_invocation, merge_strategy), module_name)
            opts = if opts.nil?
              module_opts
            else
              merge_strategy.lookup([GLOBAL_ENV_MERGE, "Module #{lookup_invocation.module_name}"], meta_invocation) do |n|
                meta_invocation.with(:scope, n) { meta_invocation.report_found(LOOKUP_OPTIONS,  n == GLOBAL_ENV_MERGE ? opts : module_opts) }
              end
            end
          end
          compile_patterns(opts)
        end
      end
    end
  end

  # Retrieve and cache the global lookup options
  def global_lookup_options(lookup_invocation, merge_strategy)
    if !instance_variable_defined?(:@global_lookup_options)
      @global_lookup_options = nil
      catch(:no_such_key) { @global_lookup_options = validate_lookup_options(lookup_global(LookupKey::LOOKUP_OPTIONS, lookup_invocation, merge_strategy), nil) }
    end
    @global_lookup_options
  end

  # Retrieve and cache lookup options specific to the environment of the compiler that this adapter is attached to (i.e. a merge
  # of global and environment lookup options).
  def env_lookup_options(lookup_invocation, merge_strategy)
    if !instance_variable_defined?(:@env_lookup_options)
      global_options = global_lookup_options(lookup_invocation, merge_strategy)
      @env_only_lookup_options = nil
      catch(:no_such_key) { @env_only_lookup_options = validate_lookup_options(lookup_in_environment(LookupKey::LOOKUP_OPTIONS, lookup_invocation, merge_strategy), nil) }
      if global_options.nil?
        @env_lookup_options = @env_only_lookup_options
      elsif @env_only_lookup_options.nil?
        @env_lookup_options = global_options
      else
        @env_lookup_options = merge_strategy.merge(global_options, @env_only_lookup_options)
      end
    end
    @env_lookup_options
  end

  def global_provider(lookup_invocation)
    @global_provider = GlobalDataProvider.new unless instance_variable_defined?(:@global_provider)
    @global_provider
  end

  def env_provider(lookup_invocation)
    @env_provider = initialize_env_provider(lookup_invocation) unless instance_variable_defined?(:@env_provider)
    @env_provider
  end

  def module_provider(lookup_invocation, module_name)
    # Test if the key is present for the given module_name. It might be there even if the
    # value is nil (which indicates that no module provider is configured for the given name)
    unless self.include?(module_name)
      self[module_name] = initialize_module_provider(lookup_invocation, module_name)
    end
    self[module_name]
  end

  def initialize_module_provider(lookup_invocation, module_name)
    mod = environment.module(module_name)
    return nil if mod.nil?

    metadata = mod.metadata
    provider_name = metadata.nil? ? nil : metadata['data_provider']

    mp = nil
    if mod.has_hiera_conf?
      mp = ModuleDataProvider.new(module_name)
<<<<<<< HEAD
      # A version 5 hiera.yaml trumps a data provider setting in the module
      if mp.config(lookup_invocation).version >= 5
=======
      # A version 5 hiera.yaml trumps a data provider setting or binding in the module
      mp_config = mp.config(lookup_invocation)
      if mp_config.nil?
        mp = nil
      elsif mp_config.version >= 5
>>>>>>> ea167550
        unless provider_name.nil? || Puppet[:strict] == :off
          Puppet.warn_once(:deprecation, "metadata.json#data_provider-#{module_name}",
            "Defining \"data_provider\": \"#{provider_name}\" in metadata.json is deprecated. It is ignored since a '#{HieraConfig::CONFIG_FILE_NAME}' with version >= 5 is present", mod.metadata_file)
        end
        provider_name = nil
      end
    end

    if provider_name.nil?
      mp
    else
      unless Puppet[:strict] == :off
        msg = "Defining \"data_provider\": \"#{provider_name}\" in metadata.json is deprecated"
        msg += ". A '#{HieraConfig::CONFIG_FILE_NAME}' file should be used instead" if mp.nil?
        Puppet.warn_once(:deprecation, "metadata.json#data_provider-#{module_name}", msg, mod.metadata_file)
      end

      case provider_name
      when 'none'
        nil
      when 'hiera'
        mp || ModuleDataProvider.new(module_name)
      when 'function'
        ModuleDataProvider.new(module_name, HieraConfig.v4_function_config(Pathname(mod.path), "#{module_name}::data"))
      else
        raise Puppet::Error.new("Environment '#{environment.name}', cannot find module_data_provider '#{provider_name}'")
      end
    end
  end

  def initialize_env_provider(lookup_invocation)
    env_conf = environment.configuration
    return nil if env_conf.nil? || env_conf.path_to_env.nil?

    # Get the name of the data provider from the environment's configuration
    provider_name = env_conf.environment_data_provider
    env_path = Pathname(env_conf.path_to_env)
    config_path = env_path + HieraConfig::CONFIG_FILE_NAME

    ep = nil
    if config_path.exist?
      ep = EnvironmentDataProvider.new
      # A version 5 hiera.yaml trumps any data provider setting in the environment.conf
      ep_config = ep.config(lookup_invocation)
      if ep_config.nil?
        ep = nil
      elsif ep_config.version >= 5
        unless provider_name.nil? || Puppet[:strict] == :off
          Puppet.warn_once(:deprecation, 'environment.conf#data_provider',
            "Defining environment_data_provider='#{provider_name}' in environment.conf is deprecated", env_path + 'environment.conf')

          unless provider_name == 'hiera'
            Puppet.warn_once(:deprecation, 'environment.conf#data_provider_overridden',
              "The environment_data_provider='#{provider_name}' setting is ignored since '#{config_path}' version >= 5", env_path + 'environment.conf')
          end
        end
        provider_name = nil
      end
    end

    if provider_name.nil?
      ep
    else
      unless Puppet[:strict] == :off
        msg = "Defining environment_data_provider='#{provider_name}' in environment.conf is deprecated"
        msg += ". A '#{HieraConfig::CONFIG_FILE_NAME}' file should be used instead" if ep.nil?
        Puppet.warn_once(:deprecation, 'environment.conf#data_provider', msg, env_path + 'environment.conf')
      end

      case provider_name
      when 'none'
        nil
      when 'hiera'
        # Use hiera.yaml or default settings if it is missing
        ep || EnvironmentDataProvider.new
      when 'function'
        EnvironmentDataProvider.new(HieraConfigV5.v4_function_config(env_path, 'environment::data'))
      else
        raise Puppet::Error.new("Environment '#{environment.name}', cannot find environment_data_provider '#{provider_name}'")
      end
    end
  end

  # @return [Puppet::Node::Environment] the environment of the compiler that this adapter is associated with
  def environment
    @compiler.environment
  end
end
end
end

require_relative 'invocation'
require_relative 'global_data_provider'
require_relative 'environment_data_provider'
require_relative 'module_data_provider'<|MERGE_RESOLUTION|>--- conflicted
+++ resolved
@@ -312,16 +312,11 @@
     mp = nil
     if mod.has_hiera_conf?
       mp = ModuleDataProvider.new(module_name)
-<<<<<<< HEAD
       # A version 5 hiera.yaml trumps a data provider setting in the module
-      if mp.config(lookup_invocation).version >= 5
-=======
-      # A version 5 hiera.yaml trumps a data provider setting or binding in the module
       mp_config = mp.config(lookup_invocation)
       if mp_config.nil?
         mp = nil
       elsif mp_config.version >= 5
->>>>>>> ea167550
         unless provider_name.nil? || Puppet[:strict] == :off
           Puppet.warn_once(:deprecation, "metadata.json#data_provider-#{module_name}",
             "Defining \"data_provider\": \"#{provider_name}\" in metadata.json is deprecated. It is ignored since a '#{HieraConfig::CONFIG_FILE_NAME}' with version >= 5 is present", mod.metadata_file)
