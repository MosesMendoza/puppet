--- conflicted
+++ resolved
@@ -170,11 +170,7 @@
         yield source_or_content
       elsif source_or_content.nil?
         yield read_file_from_filebucket
-<<<<<<< HEAD
-      elsif Puppet.settings[:name] == "apply"
-=======
       elsif self.class.standalone?
->>>>>>> cad1e0f6
         yield source_or_content.content
       elsif source_or_content.local?
         chunk_file_from_disk(source_or_content) { |chunk| yield chunk }
