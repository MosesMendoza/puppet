# Functions in the puppet language can be written in Ruby and distributed in
# puppet modules. The function is written by creating a file in the module's
# `lib/puppet/functions/<modulename>` directory, where `<modulename>` is
# replaced with the module's name. The file should have the name of the function.
# For example, to create a function named `min` in a module named `math` create
# a file named `lib/puppet/functions/math/min.rb` in the module.
#
# A function is implemented by calling {Puppet::Functions.create_function}, and
# passing it a block that defines the implementation of the function.
#
# Functions are namespaced inside the module that contains them. The name of
# the function is prefixed with the name of the module. For example,
# `math::min`.
#
# @example A simple function
#   Puppet::Functions.create_function('math::min') do
#     def min(a, b)
#       a <= b ? a : b
#     end
#   end
#
# Anatomy of a function
# ---
#
# Functions are composed of four parts: the name, the implementation methods,
# the signatures, and the dispatches.
#
# The name is the string given to the {Puppet::Functions.create_function}
# method. It specifies the name to use when calling the function in the puppet
# language, or from other functions.
#
# The implementation methods are ruby methods (there can be one or more) that
# provide that actual implementation of the function's behavior. In the
# simplest case the name of the function (excluding any namespace) and the name
# of the method are the same. When that is done no other parts (signatures and
# dispatches) need to be used.
#
# Signatures are a way of specifying the types of the function's parameters.
# The types of any arguments will be checked against the types declared in the
# signature and an error will be produced if they don't match. The types are
# defined by using the same syntax for types as in the puppet language.
#
# Dispatches are how signatures and implementation methods are tied together.
# When the function is called, puppet searches the signatures for one that
# matches the supplied arguments. Each signature is part of a dispatch, which
# specifies the method that should be called for that signature. When a
# matching signature is found, the corrosponding method is called.
#
# Documentation for the function should be placed as comments to the
# implementation method(s).
#
# @todo Documentation for individual instances of these new functions is not
#   yet tied into the puppet doc system.
#
# @example Dispatching to different methods by type
#   Puppet::Functions.create_function('math::min') do
#     dispatch :numeric_min do
#       param 'Numeric', :a
#       param 'Numeric', :b
#     end
#
#     dispatch :string_min do
#       param 'String', :a
#       param 'String', :b
#     end
#
#     def numeric_min(a, b)
#       a <= b ? a : b
#     end
#
#     def string_min(a, b)
#       a.downcase <= b.downcase ? a : b
#     end
#   end
#
# Specifying Signatures
# ---
#
# If nothing is specified, the number of arguments given to the function must
# be the same as the number of parameters, and all of the parameters are of
# type 'Any'.
#
# The following methods can be used to define a parameter
#
#  - _param_ - the argument must be given in the call.
#  - _optional_param_ - the argument may be missing in the call. May not be followed by a required parameter
#  - _repeated_param_ - the type specifies a repeating type that occurs 0 to "infinite" number of times. It may only appear last or just before a block parameter.
#  - _block_param_ - a block must be given in the call. May only appear last.
#  - _optional_block_param_ - a block may be given in the call. May only appear last.
#
# The method name _required_param_ is an alias for _param_ and _required_block_param_ is an alias for _block_param_
#
# A parameter definition takes 2 arguments:
#  - _type_ A string that must conform to a type in the puppet language
#  - _name_ A symbol denoting the parameter name
#
# Both arguments are optional when defining a block parameter. The _type_ defaults to "Callable"
# and the _name_ to :block.
#
# Note that the dispatch definition is used to match arguments given in a call to the function with the defined
# parameters. It then dispatches the call to the implementation method simply passing the given arguments on to
# that method without any further processing and it is the responsibility of that method's implementor to ensure
# that it can handle those arguments.
#
# @example Variable number of arguments
#   Puppet::Functions.create_function('foo') do
#     dispatch :foo do
#       param 'Numeric', :first
#       repeated_param 'Numeric', :values
#     end
#
#     def foo(first, *values)
#       # do something
#     end
#   end
#
# There is no requirement for direct mapping between parameter definitions and the parameters in the
# receiving implementation method so the following example is also legal. Here the dispatch will ensure
# that `*values` in the receiver will be an array with at least one entry of type String and that any
# remaining entries are of type Numeric:
#
# @example Inexact mapping or parameters
#   Puppet::Functions.create_function('foo') do
#     dispatch :foo do
#       param 'String', :first
#       repeated_param 'Numeric', :values
#     end
#
#     def foo(*values)
#       # do something
#     end
#   end
#
# Access to Scope
# ---
# In general, functions should not need access to scope; they should be
# written to act on their given input only. If they absolutely must look up
# variable values, they should do so via the closure scope (the scope where
# they are defined) - this is done by calling `closure_scope()`.
#
# Calling other Functions
# ---
# Calling other functions by name is directly supported via
# {Puppet::Pops::Functions::Function#call_function}. This allows a function to
# call other functions visible from its loader.
#
# @api public
module Puppet::Functions
  # @param func_name [String, Symbol] a simple or qualified function name
  # @param block [Proc] the block that defines the methods and dispatch of the
  #   Function to create
  # @return [Class<Function>] the newly created Function class
  #
  # @api public
  def self.create_function(func_name, function_base = Function, &block)
    if function_base.ancestors.none? { |s| s == Puppet::Pops::Functions::Function }
      raise ArgumentError, "Functions must be based on Puppet::Pops::Functions::Function. Got #{function_base}"
    end

    func_name = func_name.to_s
    # Creates an anonymous class to represent the function
    # The idea being that it is garbage collected when there are no more
    # references to it.
    #
    the_class = Class.new(function_base, &block)

    # Make the anonymous class appear to have the class-name <func_name>
    # Even if this class is not bound to such a symbol in a global ruby scope and
    # must be resolved via the loader.
    # This also overrides any attempt to define a name method in the given block
    # (Since it redefines it)
    #
    # TODO, enforce name in lower case (to further make it stand out since Ruby
    # class names are upper case)
    #
    the_class.instance_eval do
      @func_name = func_name
      def name
        @func_name
      end
    end

    # Automatically create an object dispatcher based on introspection if the
    # loaded user code did not define any dispatchers. Fail if function name
    # does not match a given method name in user code.
    #
    if the_class.dispatcher.empty?
      simple_name = func_name.split(/::/)[-1]
      type, names = default_dispatcher(the_class, simple_name)
      last_captures_rest = (type.size_range[1] == Float::INFINITY)
      the_class.dispatcher.add_dispatch(type, simple_name, names, nil, nil, nil, last_captures_rest)
    end

    # The function class is returned as the result of the create function method
    the_class
  end

  # Creates a default dispatcher configured from a method with the same name as the function
  #
  # @api private
  def self.default_dispatcher(the_class, func_name)
    unless the_class.method_defined?(func_name)
      raise ArgumentError, "Function Creation Error, cannot create a default dispatcher for function '#{func_name}', no method with this name found"
    end
    any_signature(*min_max_param(the_class.instance_method(func_name)))
  end

  # @api private
  def self.min_max_param(method)
    result = {:req => 0, :opt => 0, :rest => 0 }
    # count per parameter kind, and get array of names
    names = method.parameters.map { |p| result[p[0]] += 1 ; p[1].to_s }
    from = result[:req]
    to = result[:rest] > 0 ? :default : from + result[:opt]
    [from, to, names]
  end

  # Construct a signature consisting of Object type, with min, and max, and given names.
  # (there is only one type entry).
  #
  # @api private
  def self.any_signature(from, to, names)
    # Construct the type for the signature
    # Tuple[Object, from, to]
    factory = Puppet::Pops::Types::TypeFactory
    [factory.callable(factory.any, from, to), names]
  end

  # Function
  # ===
  # This class is the base class for all Puppet 4x Function API functions. A
  # specialized class is created for each puppet function.
  #
  # @api public
  class Function < Puppet::Pops::Functions::Function

    # @api private
    def self.builder
      @type_parser ||= Puppet::Pops::Types::TypeParser.new
      @all_callables ||= Puppet::Pops::Types::TypeFactory.all_callables
      DispatcherBuilder.new(dispatcher, @type_parser, @all_callables)
    end

    # Dispatch any calls that match the signature to the provided method name.
    #
    # @param meth_name [Symbol] The name of the implementation method to call
    #   when the signature defined in the block matches the arguments to a call
    #   to the function.
    # @return [Void]
    #
    # @api public
    def self.dispatch(meth_name, &block)
      builder().instance_eval do
        dispatch(meth_name, &block)
      end
    end
  end

  # Public api methods of the DispatcherBuilder are available within dispatch()
  # blocks declared in a Puppet::Function.create_function() call.
  #
  # @api public
  class DispatcherBuilder
    # @api private
    def initialize(dispatcher, type_parser, all_callables)
      @type_parser = type_parser
      @all_callables = all_callables
      @dispatcher = dispatcher
    end

    # Defines a required positional parameter with _type_ and _name_.
    #
    # @param type [String] The type specification for the parameter.
    # @param name [Symbol] The name of the parameter. This is primarily used
<<<<<<< HEAD
    #   for error message output and does not have to match the name of the
    #   parameter on the implementation method.
=======
    #   for error message output and does not have to match an implementation
    #   method parameter.
>>>>>>> ce0dffc6
    # @return [Void]
    #
    # @api public
    def param(type, name)
<<<<<<< HEAD
      raise ArgumentError, 'Parameters cannot be added after a block_param' unless @block_type.nil?
      unless type.is_a?(String)
        raise ArgumentError, "Type signature argument must be a String reference to a Puppet Data Type. Got #{type.class}"
      end

      unless name.is_a?(Symbol)
        raise ArgumentError, "Parameter name argument must be a Symbol. Got #{type.class}"
      end

      @types << type
      @names << name
      # mark what should be picked for this position when dispatching
      @weaving << @names.size()-1
=======
      internal_param(type, name)
      raise ArgumentError, 'A required parameter cannot be added after an optional parameter' if @min != @max
      @min += 1
      @max += 1
    end
    alias required_param param

    # Defines an optional positional parameter with _type_ and _name_.
    # May not be followed by a required parameter.
    #
    # @param type [String] The type specification for the parameter.
    # @param name [Symbol] The name of the parameter. This is primarily used
    #   for error message output and does not have to match an implementation
    #   method parameter.
    # @return [Void]
    #
    # @api public
    def optional_param(type, name)
      internal_param(type, name)
      @max += 1
    end

    # Defines a repeated positional parameter with _type_ and _name_ that may occur 0 to "infinite" number of times.
    # It may only appear last or just before a block parameter.
    #
    # @param type [String] The type specification for the parameter.
    # @param name [Symbol] The name of the parameter. This is primarily used
    #   for error message output and does not have to match an implementation
    #   method parameter.
    # @return [Void]
    #
    # @api public
    def repeated_param(type, name)
      internal_param(type, name)
      @max = :default
>>>>>>> ce0dffc6
    end

    # Defines one required block parameter that may appear last. If type and name is missing the
    # default type is "Callable", and the name is "block". If only one
    # parameter is given, then that is the name and the type is "Callable".
    #
    # @api public
    def block_param(*type_and_name)
      case type_and_name.size
      when 0
        # the type must be an independent instance since it will be contained in another type
        type = @all_callables.copy
        name = :block
      when 1
        # the type must be an independent instance since it will be contained in another type
        type = @all_callables.copy
        name = type_and_name[0]
      when 2
        type_string, name = type_and_name
        type = @type_parser.parse(type_string)
      else
        raise ArgumentError, "block_param accepts max 2 arguments (type, name), got #{type_and_name.size}."
      end

      unless Puppet::Pops::Types::TypeCalculator.is_kind_of_callable?(type, false)
        raise ArgumentError, "Expected PCallableType or PVariantType thereof, got #{type.class}"
      end

      unless name.is_a?(Symbol)
        raise ArgumentError, "Expected block_param name to be a Symbol, got #{name.class}"
      end

      if @block_type.nil?
        @block_type = type
        @block_name = name
      else
        raise ArgumentError, 'Attempt to redefine block'
      end
    end
    alias required_block_param block_param

    # Defines one optional block parameter that may appear last. If type or name is missing the
    # defaults are "any callable", and the name is "block". The implementor of the dispatch target
    # must use block = nil when it is optional (or an error is raised when the call is made).
    #
    # @api public
    def optional_block_param(*type_and_name)
      # same as required, only wrap the result in an optional type
      required_block_param(*type_and_name)
      @block_type = Puppet::Pops::Types::TypeFactory.optional(@block_type)
    end

    private

    # @api private
    def internal_param(type, name)
      raise ArgumentError, 'Parameters cannot be added after a block parameter' unless @block_type.nil?
      raise ArgumentError, 'Parameters cannot be added after a repeated parameter' if @max == :default
      if type.is_a?(String)
        @types << type
        @names << name
        # mark what should be picked for this position when dispatching
        @weaving << @names.size()-1
      else
        raise ArgumentError, "Parameter 'type' must be a String reference to a Puppet Data Type. Got #{type.class}"
      end
    end

    # @api private
    def dispatch(meth_name, &block)
      # an array of either an index into names/types, or an array with
      # injection information [type, name, injection_name] used when the call
      # is being made to weave injections into the given arguments.
      #
      @types = []
      @names = []
      @weaving = []
      @injections = []
      @min = 0
      @max = 0
      @block_type = nil
      @block_name = nil
      self.instance_eval &block
      callable_t = create_callable(@types, @block_type, @min, @max)
      @dispatcher.add_dispatch(callable_t, meth_name, @names, @block_name, @injections, @weaving, @max == :default)
    end

    # Handles creation of a callable type from strings specifications of puppet
    # types and allows the min/max occurs of the given types to be given as one
    # or two integer values at the end.  The given block_type should be
    # Optional[Callable], Callable, or nil.
    #
    # @api private
    def create_callable(types, block_type, from, to)
      mapped_types = types.map do |t|
        @type_parser.parse(t)
      end

      if from != to
        # :optional and/or :repeated parameters are present.
        mapped_types << from
        mapped_types << to
      end

      if block_type
        mapped_types << block_type
      end

      Puppet::Pops::Types::TypeFactory.callable(*mapped_types)
    end
  end

  private

  # @note WARNING: This style of creating functions is not public. It is a system
  #   under development that will be used for creating "system" functions.
  #
  # This is a private, internal, system for creating functions. It supports
  # everything that the public function definition system supports as well as a
  # few extra features.
  #
  # Injection Support
  # ===
  # The Function API supports injection of data and services. It is possible to
  # make injection that takes effect when the function is loaded (for services
  # and runtime configuration that does not change depending on how/from where
  # in what context the function is called. It is also possible to inject and
  # weave argument values into a call.
  #
  # Injection of attributes
  # ---
  # Injection of attributes is performed by one of the methods `attr_injected`,
  # and `attr_injected_producer`.  The injected attributes are available via
  # accessor method calls.
  #
  # @example using injected attributes
  #   Puppet::Functions.create_function('test') do
  #     attr_injected String, :larger, 'message_larger'
  #     attr_injected String, :smaller, 'message_smaller'
  #     def test(a, b)
  #       a > b ? larger() : smaller()
  #     end
  #   end
  #
  # @api private
  class InternalFunction < Function
    # @api private
    def self.builder
      @type_parser ||= Puppet::Pops::Types::TypeParser.new
      @all_callables ||= Puppet::Pops::Types::TypeFactory.all_callables
      InternalDispatchBuilder.new(dispatcher, @type_parser, @all_callables)
    end

    # Defines class level injected attribute with reader method
    #
    # @api private
    def self.attr_injected(type, attribute_name, injection_name = nil)
      define_method(attribute_name) do
        ivar = :"@#{attribute_name.to_s}"
        unless instance_variable_defined?(ivar)
          injector = Puppet.lookup(:injector)
          instance_variable_set(ivar, injector.lookup(closure_scope, type, injection_name))
        end
        instance_variable_get(ivar)
      end
    end

    # Defines class level injected producer attribute with reader method
    #
    # @api private
    def self.attr_injected_producer(type, attribute_name, injection_name = nil)
      define_method(attribute_name) do
        ivar = :"@#{attribute_name.to_s}"
        unless instance_variable_defined?(ivar)
          injector = Puppet.lookup(:injector)
          instance_variable_set(ivar, injector.lookup_producer(closure_scope, type, injection_name))
        end
        instance_variable_get(ivar)
      end
    end

    # Allows the implementation of a function to call other functions by name and pass the caller
    # scope. The callable functions are those visible to the same loader that loaded this function
    # (the calling function).
    #
    # @param scope [Puppet::Parser::Scope] The caller scope
    # @param function_name [String] The name of the function
    # @param *args [Object] splat of arguments
    # @return [Object] The result returned by the called function
    #
    # @api public
    def call_function_with_scope(scope, function_name, *args)
      internal_call_function(scope, function_name, args)
    end
  end

  # @note WARNING: This style of creating functions is not public. It is a system
  #   under development that will be used for creating "system" functions.
  #
  # Injection and Weaving of parameters
  # ---
  # It is possible to inject and weave parameters into a call. These extra
  # parameters are not part of the parameters passed from the Puppet logic, and
  # they can not be overridden by parameters given as arguments in the call.
  # They are invisible to the Puppet Language.
  #
  # @example using injected parameters
  #   Puppet::Functions.create_function('test') do
  #     dispatch :test do
  #       param 'Scalar', 'a'
  #       param 'Scalar', 'b'
  #       injected_param 'String', 'larger', 'message_larger'
  #       injected_param 'String', 'smaller', 'message_smaller'
  #     end
  #     def test(a, b, larger, smaller)
  #       a > b ? larger : smaller
  #     end
  #   end
  #
  # The function in the example above is called like this:
  #
  #     test(10, 20)
  #
  # Using injected value as default
  # ---
  # Default value assignment is handled by using the regular Ruby mechanism (a
  # value is assigned to the variable).  The dispatch simply indicates that the
  # value is optional. If the default value should be injected, it can be
  # handled different ways depending on what is desired:
  #
  # * by calling the accessor method for an injected Function class attribute.
  #   This is suitable if the value is constant across all instantiations of the
  #   function, and across all calls.
  # * by injecting a parameter into the call
  #   to the left of the parameter, and then assigning that as the default value.
  # * One of the above forms, but using an injected producer instead of a
  #   directly injected value.
  #
  # @example method with injected default values
  #   Puppet::Functions.create_function('test') do
  #     dispatch :test do
  #       injected_param String, 'b_default', 'b_default_value_key'
  #       param 'Scalar', 'a'
  #       param 'Scalar', 'b'
  #     end
  #     def test(b_default, a, b = b_default)
  #       # ...
  #     end
  #   end
  #
  # @api private
  class InternalDispatchBuilder < DispatcherBuilder
    def scope_param()
      @injections << [:scope, 'scope', '', :dispatcher_internal]
      # mark what should be picked for this position when dispatching
      @weaving << [@injections.size()-1]
    end
    # TODO: is param name really needed? Perhaps for error messages? (it is unused now)
    #
    # @api private
    def injected_param(type, name, injection_name = '')
      @injections << [type, name, injection_name]
      # mark what should be picked for this position when dispatching
      @weaving << [@injections.size() -1]
    end

    # TODO: is param name really needed? Perhaps for error messages? (it is unused now)
    #
    # @api private
    def injected_producer_param(type, name, injection_name = '')
      @injections << [type, name, injection_name, :producer]
      # mark what should be picked for this position when dispatching
      @weaving << [@injections.size()-1]
    end
  end
end<|MERGE_RESOLUTION|>--- conflicted
+++ resolved
@@ -272,32 +272,12 @@
     #
     # @param type [String] The type specification for the parameter.
     # @param name [Symbol] The name of the parameter. This is primarily used
-<<<<<<< HEAD
-    #   for error message output and does not have to match the name of the
-    #   parameter on the implementation method.
-=======
     #   for error message output and does not have to match an implementation
     #   method parameter.
->>>>>>> ce0dffc6
     # @return [Void]
     #
     # @api public
     def param(type, name)
-<<<<<<< HEAD
-      raise ArgumentError, 'Parameters cannot be added after a block_param' unless @block_type.nil?
-      unless type.is_a?(String)
-        raise ArgumentError, "Type signature argument must be a String reference to a Puppet Data Type. Got #{type.class}"
-      end
-
-      unless name.is_a?(Symbol)
-        raise ArgumentError, "Parameter name argument must be a Symbol. Got #{type.class}"
-      end
-
-      @types << type
-      @names << name
-      # mark what should be picked for this position when dispatching
-      @weaving << @names.size()-1
-=======
       internal_param(type, name)
       raise ArgumentError, 'A required parameter cannot be added after an optional parameter' if @min != @max
       @min += 1
@@ -333,7 +313,6 @@
     def repeated_param(type, name)
       internal_param(type, name)
       @max = :default
->>>>>>> ce0dffc6
     end
 
     # Defines one required block parameter that may appear last. If type and name is missing the
@@ -392,6 +371,11 @@
     def internal_param(type, name)
       raise ArgumentError, 'Parameters cannot be added after a block parameter' unless @block_type.nil?
       raise ArgumentError, 'Parameters cannot be added after a repeated parameter' if @max == :default
+
+      if name.is_a?(String)
+        raise ArgumentError, "Parameter name argument must be a Symbol. Got #{name.class}"
+      end
+
       if type.is_a?(String)
         @types << type
         @names << name
