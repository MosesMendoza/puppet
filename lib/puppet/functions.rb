# Functions in the puppet language can be written in Ruby and distributed in
# puppet modules. The function is written by creating a file in the module's
# `lib/puppet/functions/<modulename>` directory, where `<modulename>` is
# replaced with the module's name. The file should have the name of the function.
# For example, to create a function named `min` in a module named `math` create
# a file named `lib/puppet/functions/math/min.rb` in the module.
#
# A function is implemented by calling {Puppet::Functions.create_function}, and
# passing it a block that defines the implementation of the function.
#
# Functions are namespaced inside the module that contains them. The name of
# the function is prefixed with the name of the module. For example,
# `math::min`.
#
# @example A simple function
#   Puppet::Functions.create_function('math::min') do
#     def min(a, b)
#       a <= b ? a : b
#     end
#   end
#
# Anatomy of a function
# ---
#
# Functions are composed of four parts: the name, the implementation methods,
# the signatures, and the dispatches.
#
# The name is the string given to the {Puppet::Functions.create_function}
# method. It specifies the name to use when calling the function in the puppet
# language, or from other functions.
#
# The implementation methods are ruby methods (there can be one or more) that
# provide that actual implementation of the function's behavior. In the
# simplest case the name of the function (excluding any namespace) and the name
# of the method are the same. When that is done no other parts (signatures and
# dispatches) need to be used.
#
# Signatures are a way of specifying the types of the function's parameters.
# The types of any arguments will be checked against the types declared in the
# signature and an error will be produced if they don't match. The types are
# defined by using the same syntax for types as in the puppet language.
#
# Dispatches are how signatures and implementation methods are tied together.
# When the function is called, puppet searches the signatures for one that
# matches the supplied arguments. Each signature is part of a dispatch, which
# specifies the method that should be called for that signature. When a
# matching signature is found, the corrosponding method is called.
#
# Documentation for the function should be placed as comments to the
# implementation method(s).
#
# @todo Documentation for individual instances of these new functions is not
#   yet tied into the puppet doc system.
#
# @example Dispatching to different methods by type
#   Puppet::Functions.create_function('math::min') do
#     dispatch :numeric_min do
#       param 'Numeric', 'a'
#       param 'Numeric', 'b'
#     end
#
#     dispatch :string_min do
#       param 'String', 'a'
#       param 'String', 'b'
#     end
#
#     def numeric_min(a, b)
#       a <= b ? a : b
#     end
#
#     def string_min(a, b)
#       a.downcase <= b.downcase ? a : b
#     end
#   end
#
# Specifying Signatures
# ---
#
# If nothing is specified, the number of arguments given to the function must
# be the same as the number of parameters, and all of the parameters are of
# type 'Any'.
#
# To express that the last parameter captures the rest, the method
# `last_captures_rest` can be called. This indicates that the last parameter is
# a varargs parameter and will be passed to the implementing method as an array
# of the given type.
#
# When defining a dispatch for a function, the resulting dispatch matches
# against the specified argument types and min/max occurrence of optional
# entries. When the dispatch makes the call to the implementation method the
# arguments are simply passed and it is the responsibility of the method's
# implementor to ensure it can handle those arguments (i.e. there is no check
# that what was declared as optional actually has a default value, and that
# a "captures rest" is declared using a `*`).
#
# @example Varargs
#   Puppet::Functions.create_function('foo') do
#     dispatch :foo do
#       param 'Numeric', 'first'
#       param 'Numeric', 'values'
#       last_captures_rest
#     end
#
#     def foo(first, *values)
#       # do something
#     end
#   end
#
# Access to Scope
# ---
# In general, functions should not need access to scope; they should be
# written to act on their given input only. If they absolutely must look up
# variable values, they should do so via the closure scope (the scope where
# they are defined) - this is done by calling `closure_scope()`.
#
# Calling other Functions
# ---
# Calling other functions by name is directly supported via
# {Puppet::Pops::Functions::Function#call_function}. This allows a function to
# call other functions visible from its loader.
#
# @api public
module Puppet::Functions
  # @param func_name [String, Symbol] a simple or qualified function name
  # @param block [Proc] the block that defines the methods and dispatch of the
  #   Function to create
  # @return [Class<Function>] the newly created Function class
  #
  # @api public
  def self.create_function(func_name, function_base = Function, &block)
    if function_base.ancestors.none? { |s| s == Puppet::Pops::Functions::Function }
      raise ArgumentError, "Functions must be based on Puppet::Pops::Functions::Function. Got #{function_base}"
    end

    func_name = func_name.to_s
    # Creates an anonymous class to represent the function
    # The idea being that it is garbage collected when there are no more
    # references to it.
    #
    the_class = Class.new(function_base, &block)

    # Make the anonymous class appear to have the class-name <func_name>
    # Even if this class is not bound to such a symbol in a global ruby scope and
    # must be resolved via the loader.
    # This also overrides any attempt to define a name method in the given block
    # (Since it redefines it)
    #
    # TODO, enforce name in lower case (to further make it stand out since Ruby
    # class names are upper case)
    #
    the_class.instance_eval do
      @func_name = func_name
      def name
        @func_name
      end
    end

    # Automatically create an object dispatcher based on introspection if the
    # loaded user code did not define any dispatchers. Fail if function name
    # does not match a given method name in user code.
    #
    if the_class.dispatcher.empty?
      simple_name = func_name.split(/::/)[-1]
      type, names = default_dispatcher(the_class, simple_name)
      last_captures_rest = (type.size_range[1] == Float::INFINITY)
      the_class.dispatcher.add_dispatch(type, simple_name, names, nil, nil, nil, last_captures_rest)
    end

    # The function class is returned as the result of the create function method
    the_class
  end

  # Creates a default dispatcher configured from a method with the same name as the function
  #
  # @api private
  def self.default_dispatcher(the_class, func_name)
    unless the_class.method_defined?(func_name)
      raise ArgumentError, "Function Creation Error, cannot create a default dispatcher for function '#{func_name}', no method with this name found"
    end
    any_signature(*min_max_param(the_class.instance_method(func_name)))
  end

  # @api private
  def self.min_max_param(method)
    result = {:req => 0, :opt => 0, :rest => 0 }
    # count per parameter kind, and get array of names
    names = method.parameters.map { |p| result[p[0]] += 1 ; p[1].to_s }
    from = result[:req]
    to = result[:rest] > 0 ? :default : from + result[:opt]
    [from, to, names]
  end

  # Construct a signature consisting of Object type, with min, and max, and given names.
  # (there is only one type entry).
  #
  # @api private
  def self.any_signature(from, to, names)
    # Construct the type for the signature
    # Tuple[Object, from, to]
    factory = Puppet::Pops::Types::TypeFactory
    [factory.callable(factory.any, from, to), names]
  end

  # Function
  # ===
  # This class is the base class for all Puppet 4x Function API functions. A
  # specialized class is created for each puppet function.
  #
  # @api public
  class Function < Puppet::Pops::Functions::Function

    # @api private
    def self.builder
      @type_parser ||= Puppet::Pops::Types::TypeParser.new
      @all_callables ||= Puppet::Pops::Types::TypeFactory.all_callables
      DispatcherBuilder.new(dispatcher, @type_parser, @all_callables)
    end

    # Dispatch any calls that match the signature to the provided method name.
    #
    # @param meth_name [Symbol] The name of the implementation method to call
    #   when the signature defined in the block matches the arguments to a call
    #   to the function.
    # @return [Void]
    #
    # @api public
    def self.dispatch(meth_name, &block)
      builder().instance_eval do
        dispatch(meth_name, &block)
      end
    end
  end

  # Public api methods of the DispatcherBuilder are available within dispatch()
  # blocks declared in a Puppet::Function.create_function() call.
  #
  # @api public
  class DispatcherBuilder
    # @api private
    def initialize(dispatcher, type_parser, all_callables)
      @type_parser = type_parser
      @all_callables = all_callables
      @dispatcher = dispatcher
    end

    # Defines a positional parameter with type and name
    #
    # @param type [String] The type specification for the parameter.
    # @param name [Symbol] The name of the parameter. This is primarily used
    #   for error message output and does not have to match the name of the
    #   parameter on the implementation method.
    # @return [Void]
    #
    # @api public
    def param(type, name)
<<<<<<< HEAD
      unless type.is_a?(String)
=======
      raise ArgumentError, 'Parameters cannot be added after a block_param' unless @block_type.nil?
      if type.is_a?(String)
        @types << type
        @names << name
        # mark what should be picked for this position when dispatching
        @weaving << @names.size()-1
      else
>>>>>>> fee5d866
        raise ArgumentError, "Type signature argument must be a String reference to a Puppet Data Type. Got #{type.class}"
      end

      unless name.is_a?(Symbol)
        raise ArgumentError, "Parameter name argument must be a Symbol. Got #{type.class}"
      end

      @types << type
      @names << name
      # mark what should be picked for this position when dispatching
      @weaving << @names.size()-1
    end

    # Defines one required block parameter that may appear last. If type and name is missing the
    # default type is "Callable", and the name is "block". If only one
    # parameter is given, then that is the name and the type is "Callable".
    #
    # @api public
    def required_block_param(*type_and_name)
      case type_and_name.size
      when 0
        # the type must be an independent instance since it will be contained in another type
        type = @all_callables.copy
        name = :block
      when 1
        # the type must be an independent instance since it will be contained in another type
        type = @all_callables.copy
        name = type_and_name[0]
      when 2
        type_string, name = type_and_name
        type = @type_parser.parse(type_string)
      else
        raise ArgumentError, "block_param accepts max 2 arguments (type, name), got #{type_and_name.size}."
      end

      unless Puppet::Pops::Types::TypeCalculator.is_kind_of_callable?(type, false)
        raise ArgumentError, "Expected PCallableType or PVariantType thereof, got #{type.class}"
      end

      unless name.is_a?(Symbol)
        raise ArgumentError, "Expected block_param name to be a Symbol, got #{name.class}"
      end

      if @block_type.nil?
        @block_type = type
        @block_name = name

        # mark what should be picked for this position when dispatching. This is the size of
        # the @names array since the block is required to appear last
        @weaving << @names.size()
      else
        raise ArgumentError, "Attempt to redefine block"
      end
    end

    # Defines one optional block parameter that may appear last. If type or name is missing the
    # defaults are "any callable", and the name is "block". The implementor of the dispatch target
    # must use block = nil when it is optional (or an error is raised when the call is made).
    #
    # @api public
    def optional_block_param(*type_and_name)
      # same as required, only wrap the result in an optional type
      required_block_param(*type_and_name)
      @block_type = Puppet::Pops::Types::TypeFactory.optional(@block_type)
    end

    # Specifies the min and max occurrence of arguments (of the specified types)
    # if something other than the exact count from the number of specified
    # types). The max value may be specified as :default if an infinite number of
    # arguments are supported. When max is > than the number of specified
    # types, the last specified type repeats.
    #
    # @api public
    def arg_count(min_occurs, max_occurs)
      @min = min_occurs
      @max = max_occurs
      unless min_occurs.is_a?(Integer) && min_occurs >= 0
        raise ArgumentError, "min arg_count of function parameter must be an Integer >=0, got #{min_occurs.class} '#{min_occurs}'"
      end
      unless max_occurs == :default || (max_occurs.is_a?(Integer) && max_occurs >= 0)
        raise ArgumentError, "max arg_count of function parameter must be an Integer >= 0, or :default, got #{max_occurs.class} '#{max_occurs}'"
      end
      unless max_occurs == :default || (max_occurs.is_a?(Integer) && max_occurs >= min_occurs)
        raise ArgumentError, "max arg_count must be :default (infinite) or >= min arg_count, got min: '#{min_occurs}, max: '#{max_occurs}'"
      end
    end

    # Specifies that the last argument captures the rest.
    #
    # @api public
    def last_captures_rest
      @last_captures = true
    end

    private

    # @api private
    def dispatch(meth_name, &block)
      # an array of either an index into names/types, or an array with
      # injection information [type, name, injection_name] used when the call
      # is being made to weave injections into the given arguments.
      #
      @types = []
      @names = []
      @weaving = []
      @injections = []
      @min = nil
      @max = nil
      @last_captures = false
      @block_type = nil
      @block_name = nil
      self.instance_eval &block
      callable_t = create_callable(@types, @block_type, @min, @max)
      @dispatcher.add_dispatch(callable_t, meth_name, @names, @block_name, @injections, @weaving, @last_captures)
    end

    # Handles creation of a callable type from strings specifications of puppet
    # types and allows the min/max occurs of the given types to be given as one
    # or two integer values at the end.  The given block_type should be
    # Optional[Callable], Callable, or nil.
    #
    # @api private
    def create_callable(types, block_type, from, to)
      mapped_types = types.map do |t|
        @type_parser.parse(t)
      end

      if !(from.nil? && to.nil?)
        mapped_types << from
        mapped_types << to
      end

      if block_type
        mapped_types << block_type
      end

      Puppet::Pops::Types::TypeFactory.callable(*mapped_types)
    end
  end

  private

  # @note WARNING: This style of creating functions is not public. It is a system
  #   under development that will be used for creating "system" functions.
  #
  # This is a private, internal, system for creating functions. It supports
  # everything that the public function definition system supports as well as a
  # few extra features.
  #
  # Injection Support
  # ===
  # The Function API supports injection of data and services. It is possible to
  # make injection that takes effect when the function is loaded (for services
  # and runtime configuration that does not change depending on how/from where
  # in what context the function is called. It is also possible to inject and
  # weave argument values into a call.
  #
  # Injection of attributes
  # ---
  # Injection of attributes is performed by one of the methods `attr_injected`,
  # and `attr_injected_producer`.  The injected attributes are available via
  # accessor method calls.
  #
  # @example using injected attributes
  #   Puppet::Functions.create_function('test') do
  #     attr_injected String, :larger, 'message_larger'
  #     attr_injected String, :smaller, 'message_smaller'
  #     def test(a, b)
  #       a > b ? larger() : smaller()
  #     end
  #   end
  #
  # @api private
  class InternalFunction < Function
    # @api private
    def self.builder
      @type_parser ||= Puppet::Pops::Types::TypeParser.new
      @all_callables ||= Puppet::Pops::Types::TypeFactory.all_callables
      InternalDispatchBuilder.new(dispatcher, @type_parser, @all_callables)
    end

    # Defines class level injected attribute with reader method
    #
    # @api private
    def self.attr_injected(type, attribute_name, injection_name = nil)
      define_method(attribute_name) do
        ivar = :"@#{attribute_name.to_s}"
        unless instance_variable_defined?(ivar)
          injector = Puppet.lookup(:injector)
          instance_variable_set(ivar, injector.lookup(closure_scope, type, injection_name))
        end
        instance_variable_get(ivar)
      end
    end

    # Defines class level injected producer attribute with reader method
    #
    # @api private
    def self.attr_injected_producer(type, attribute_name, injection_name = nil)
      define_method(attribute_name) do
        ivar = :"@#{attribute_name.to_s}"
        unless instance_variable_defined?(ivar)
          injector = Puppet.lookup(:injector)
          instance_variable_set(ivar, injector.lookup_producer(closure_scope, type, injection_name))
        end
        instance_variable_get(ivar)
      end
    end

    # Allows the implementation of a function to call other functions by name and pass the caller
    # scope. The callable functions are those visible to the same loader that loaded this function
    # (the calling function).
    #
    # @param scope [Puppet::Parser::Scope] The caller scope
    # @param function_name [String] The name of the function
    # @param *args [Object] splat of arguments
    # @return [Object] The result returned by the called function
    #
    # @api public
    def call_function_with_scope(scope, function_name, *args)
      internal_call_function(scope, function_name, args)
    end
  end

  # @note WARNING: This style of creating functions is not public. It is a system
  #   under development that will be used for creating "system" functions.
  #
  # Injection and Weaving of parameters
  # ---
  # It is possible to inject and weave parameters into a call. These extra
  # parameters are not part of the parameters passed from the Puppet logic, and
  # they can not be overridden by parameters given as arguments in the call.
  # They are invisible to the Puppet Language.
  #
  # @example using injected parameters
  #   Puppet::Functions.create_function('test') do
  #     dispatch :test do
  #       param 'Scalar', 'a'
  #       param 'Scalar', 'b'
  #       injected_param 'String', 'larger', 'message_larger'
  #       injected_param 'String', 'smaller', 'message_smaller'
  #     end
  #     def test(a, b, larger, smaller)
  #       a > b ? larger : smaller
  #     end
  #   end
  #
  # The function in the example above is called like this:
  #
  #     test(10, 20)
  #
  # Using injected value as default
  # ---
  # Default value assignment is handled by using the regular Ruby mechanism (a
  # value is assigned to the variable).  The dispatch simply indicates that the
  # value is optional. If the default value should be injected, it can be
  # handled different ways depending on what is desired:
  #
  # * by calling the accessor method for an injected Function class attribute.
  #   This is suitable if the value is constant across all instantiations of the
  #   function, and across all calls.
  # * by injecting a parameter into the call
  #   to the left of the parameter, and then assigning that as the default value.
  # * One of the above forms, but using an injected producer instead of a
  #   directly injected value.
  #
  # @example method with injected default values
  #   Puppet::Functions.create_function('test') do
  #     dispatch :test do
  #       injected_param String, 'b_default', 'b_default_value_key'
  #       param 'Scalar', 'a'
  #       param 'Scalar', 'b'
  #     end
  #     def test(b_default, a, b = b_default)
  #       # ...
  #     end
  #   end
  #
  # @api private
  class InternalDispatchBuilder < DispatcherBuilder
    def scope_param()
      @injections << [:scope, 'scope', '', :dispatcher_internal]
      # mark what should be picked for this position when dispatching
      @weaving << [@injections.size()-1]
    end
    # TODO: is param name really needed? Perhaps for error messages? (it is unused now)
    #
    # @api private
    def injected_param(type, name, injection_name = '')
      @injections << [type, name, injection_name]
      # mark what should be picked for this position when dispatching
      @weaving << [@injections.size() -1]
    end

    # TODO: is param name really needed? Perhaps for error messages? (it is unused now)
    #
    # @api private
    def injected_producer_param(type, name, injection_name = '')
      @injections << [type, name, injection_name, :producer]
      # mark what should be picked for this position when dispatching
      @weaving << [@injections.size()-1]
    end
  end
end<|MERGE_RESOLUTION|>--- conflicted
+++ resolved
@@ -253,17 +253,8 @@
     #
     # @api public
     def param(type, name)
-<<<<<<< HEAD
+      raise ArgumentError, 'Parameters cannot be added after a block_param' unless @block_type.nil?
       unless type.is_a?(String)
-=======
-      raise ArgumentError, 'Parameters cannot be added after a block_param' unless @block_type.nil?
-      if type.is_a?(String)
-        @types << type
-        @names << name
-        # mark what should be picked for this position when dispatching
-        @weaving << @names.size()-1
-      else
->>>>>>> fee5d866
         raise ArgumentError, "Type signature argument must be a String reference to a Puppet Data Type. Got #{type.class}"
       end
 
