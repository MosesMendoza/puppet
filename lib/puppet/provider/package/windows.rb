--- conflicted
+++ resolved
@@ -84,13 +84,7 @@
     case hr
     when self.class::ERROR_SUCCESS
       # yeah
-<<<<<<< HEAD
-    when 194
-      warning("The package requested a reboot to finish the operation.")
     when self.class::ERROR_SUCCESS_REBOOT_INITIATED
-=======
-    when ERROR_SUCCESS_REBOOT_INITIATED
->>>>>>> 1f3ea533
       warning("The package #{operation}ed successfully and the system is rebooting now.")
     when self.class::ERROR_SUCCESS_REBOOT_REQUIRED
       warning("The package #{operation}ed successfully, but the system must be rebooted.")
