# Solaris 10 SMF-style services.
Puppet::Type.type(:service).provide :smf, :parent => :base do
  desc "Support for Sun's new Service Management Framework.

  Starting a service is effectively equivalent to enabling it, so there is
  only support for starting and stopping services, which also enables and
  disables them, respectively.

  By specifying manifest => \"/path/to/service.xml\", the SMF manifest will
  be imported if it does not exist.

  "

  defaultfor :operatingsystem => :solaris

  confine :operatingsystem => :solaris

  commands :adm => "/usr/sbin/svcadm", :svcs => "/usr/bin/svcs"
  commands :svccfg => "/usr/sbin/svccfg"

  def setupservice
      if resource[:manifest]
        [command(:svcs), "-l", @resource[:name]]
        if $CHILD_STATUS.exitstatus == 1
          Puppet.notice "Importing #{@resource[:manifest]} for #{@resource[:name]}"
          svccfg :import, resource[:manifest]
        end
      end
  rescue Puppet::ExecutionFailure => detail
      raise Puppet::Error.new( "Cannot config #{self.service} to enable it: #{detail}" )
  end

  def enable
    self.start
  end

  def enabled?
    case self.status
    when :running
      return :true
    else
      return :false
    end
  end

  def disable
    self.stop
  end

  def restartcmd
    [command(:adm), :restart, @resource[:name]]
  end

  def startcmd
    self.setupservice
    case self.status
    when :stopped
      [command(:adm), :enable, @resource[:name]]
    when :maintenance
      [command(:adm), :clear, @resource[:name]]
    end
  end

  def status
    if @resource[:status]
      super
      return
    end

    begin
      # get the current state and the next state, and if the next
      # state is set (i.e. not "-") use it for state comparison
      states = svcs("-H", "-o", "state,nstate", @resource[:name]).chomp.split
      state = states[1] == "-" ? states[0] : states[1]
    rescue Puppet::ExecutionFailure
      info "Could not get status on service #{self.name}"
      return :stopped
    end

    case state
    when "online"
      #self.warning "matched running #{line.inspect}"
      return :running
    when "offline", "disabled", "uninitialized"
      #self.warning "matched stopped #{line.inspect}"
      return :stopped
    when "maintenance"
      return :maintenance
    when "legacy_run"
      raise Puppet::Error,
        "Cannot manage legacy services through SMF"
    else
      raise Puppet::Error,
        "Unmanageable state '#{state}' on service #{self.name}"
    end

<<<<<<< HEAD
    def startcmd
        self.setupservice
        case self.status
        when :stopped
            [command(:adm), :enable, @resource[:name]]
        when :maintenance
            [command(:adm), :clear, @resource[:name]]
        end
    end

    def status
        if @resource[:status]
            super
            return
        end

        begin
            # get the current state and the next state, and if the next
            # state is set (i.e. not "-") use it for state comparison
            states = svcs("-H", "-o", "state,nstate", @resource[:name]).chomp.split
            state = states[1] == "-" ? states[0] : states[1]
        rescue Puppet::ExecutionFailure
            info "Could not get status on service %s" % self.name
            return :stopped
        end


        case state
        when "online"
            #self.warning "matched running %s" % line.inspect
            return :running
        when "offline", "disabled", "uninitialized"
            #self.warning "matched stopped %s" % line.inspect
            return :stopped
        when "maintenance"
            return :maintenance
        when "legacy_run"
            raise Puppet::Error,
              "Cannot manage legacy services through SMF"
        else
            raise Puppet::Error,
              "Unmanageable state '%s' on service %s" %
              [state, self.name]
        end
=======
  end
>>>>>>> 8747479d

  def stopcmd
    [command(:adm), :disable, @resource[:name]]
  end
end
<|MERGE_RESOLUTION|>--- conflicted
+++ resolved
@@ -94,54 +94,7 @@
         "Unmanageable state '#{state}' on service #{self.name}"
     end
 
-<<<<<<< HEAD
-    def startcmd
-        self.setupservice
-        case self.status
-        when :stopped
-            [command(:adm), :enable, @resource[:name]]
-        when :maintenance
-            [command(:adm), :clear, @resource[:name]]
-        end
-    end
-
-    def status
-        if @resource[:status]
-            super
-            return
-        end
-
-        begin
-            # get the current state and the next state, and if the next
-            # state is set (i.e. not "-") use it for state comparison
-            states = svcs("-H", "-o", "state,nstate", @resource[:name]).chomp.split
-            state = states[1] == "-" ? states[0] : states[1]
-        rescue Puppet::ExecutionFailure
-            info "Could not get status on service %s" % self.name
-            return :stopped
-        end
-
-
-        case state
-        when "online"
-            #self.warning "matched running %s" % line.inspect
-            return :running
-        when "offline", "disabled", "uninitialized"
-            #self.warning "matched stopped %s" % line.inspect
-            return :stopped
-        when "maintenance"
-            return :maintenance
-        when "legacy_run"
-            raise Puppet::Error,
-              "Cannot manage legacy services through SMF"
-        else
-            raise Puppet::Error,
-              "Unmanageable state '%s' on service %s" %
-              [state, self.name]
-        end
-=======
   end
->>>>>>> 8747479d
 
   def stopcmd
     [command(:adm), :disable, @resource[:name]]
