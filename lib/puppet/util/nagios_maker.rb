require 'puppet/external/nagios'
require 'puppet/external/nagios/base'
require 'puppet/provider/naginator'

module Puppet::Util::NagiosMaker
  # Create a new nagios type, using all of the parameters
  # from the parser.
  def self.create_nagios_type(name)
    name = name.to_sym
    full_name = ("nagios_#{name}").to_sym

    raise(Puppet::DevError, "No nagios type for #{name}") unless nagtype = Nagios::Base.type(name)

    type = Puppet::Type.newtype(full_name) {}

    type.ensurable

    type.newparam(nagtype.namevar, :namevar => true) do
      desc "The name parameter for Nagios type #{nagtype.name}"
    end

    # We deduplicate the parameters because it makes sense to allow Naginator to have dupes.
    nagtype.parameters.uniq.each do |param|
      next if param == nagtype.namevar

      # We can't turn these parameter names into constants, so at least for now they aren't
      # supported.
      next if param.to_s =~ /^[0-9]/

      type.newproperty(param) do
        desc "Nagios configuration file parameter."
      end
    end

    type.newproperty(:target) do
      desc 'target'

      defaultto do
        resource.class.defaultprovider.default_target
      end
    end

    target = "/etc/nagios/#{full_name.to_s}.cfg"
    provider = type.provide(:naginator, :parent => Puppet::Provider::Naginator, :default_target => target) {}
    provider.nagios_type

    type.desc "The Nagios type #{name.to_s}.  This resource type is autogenerated using the
      model developed in Naginator_, and all of the Nagios types are generated using the
      same code and the same library.

      This type generates Nagios configuration statements in Nagios-parseable configuration
      files.  By default, the statements will be added to ``#{target}``, but
      you can send them to a different file by setting their ``target`` attribute.

      You can purge Nagios resources using the ``resources`` type, but *only*
      in the default file locations.  This is an architectural limitation.

<<<<<<< HEAD
            .. _naginator: http://projects.puppetlabs.com/projects/naginator
        "
    end
=======
      .. _naginator: http://projects.reductivelabs.com/projects/naginator
    "
  end
>>>>>>> 8747479d
end<|MERGE_RESOLUTION|>--- conflicted
+++ resolved
@@ -55,13 +55,7 @@
       You can purge Nagios resources using the ``resources`` type, but *only*
       in the default file locations.  This is an architectural limitation.
 
-<<<<<<< HEAD
-            .. _naginator: http://projects.puppetlabs.com/projects/naginator
-        "
-    end
-=======
       .. _naginator: http://projects.reductivelabs.com/projects/naginator
     "
   end
->>>>>>> 8747479d
 end