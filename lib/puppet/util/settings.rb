require 'puppet'
require 'sync'
require 'getoptlong'
require 'puppet/external/event-loop'
require 'puppet/util/cacher'
require 'puppet/util/loadedfile'

# The class for handling configuration files.
class Puppet::Util::Settings
<<<<<<< HEAD
    include Enumerable
    include Puppet::Util::Cacher

    require 'puppet/util/settings/setting'
    require 'puppet/util/settings/file_setting'
    require 'puppet/util/settings/boolean_setting'

    attr_accessor :file
    attr_reader :timer

    # Retrieve a config value
    def [](param)
        value(param)
    end

    # Set a config value.  This doesn't set the defaults, it sets the value itself.
    def []=(param, value)
        set_value(param, value, :memory)
    end

    # Generate the list of valid arguments, in a format that GetoptLong can
    # understand, and add them to the passed option list.
    def addargs(options)
        # Add all of the config parameters as valid options.
        self.each { |name, setting|
            setting.getopt_args.each { |args| options << args }
        }

        return options
    end

    # Generate the list of valid arguments, in a format that OptionParser can
    # understand, and add them to the passed option list.
    def optparse_addargs(options)
        # Add all of the config parameters as valid options.
        self.each { |name, setting|
            options << setting.optparse_args
        }

        return options
    end

    # Is our parameter a boolean parameter?
    def boolean?(param)
        param = param.to_sym
        if @config.include?(param) and @config[param].kind_of? BooleanSetting
            return true
        else
            return false
        end
    end

    # Remove all set values, potentially skipping cli values.
    def clear(exceptcli = false)
        @sync.synchronize do
            unsafe_clear(exceptcli)
        end
    end

    # Remove all set values, potentially skipping cli values.
    def unsafe_clear(exceptcli = false)
        @values.each do |name, values|
            @values.delete(name) unless exceptcli and name == :cli
        end

        # Don't clear the 'used' in this case, since it's a config file reparse,
        # and we want to retain this info.
        unless exceptcli
            @used = []
        end

        @cache.clear

        @name = nil
    end

    # This is mostly just used for testing.
    def clearused
        @cache.clear
        @used = []
    end

    # Do variable interpolation on the value.
    def convert(value, environment = nil)
        return value unless value
        return value unless value.is_a? String
        newval = value.gsub(/\$(\w+)|\$\{(\w+)\}/) do |value|
            varname = $2 || $1
            if varname == "environment" and environment
                environment
            elsif pval = self.value(varname)
                pval
            else
                raise Puppet::DevError, "Could not find value for %s" % value
            end
        end

        return newval
    end

    # Return a value's description.
    def description(name)
        if obj = @config[name.to_sym]
            obj.desc
        else
            nil
        end
    end

    def each
        @config.each { |name, object|
            yield name, object
        }
    end

    # Iterate over each section name.
    def eachsection
        yielded = []
        @config.each do |name, object|
            section = object.section
            unless yielded.include? section
                yield section
                yielded << section
            end
        end
    end

    # Return an object by name.
    def setting(param)
        param = param.to_sym
        @config[param]
    end

    # Handle a command-line argument.
    def handlearg(opt, value = nil)
        @cache.clear
        value = munge_value(value) if value
        str = opt.sub(/^--/,'')

        bool = true
        newstr = str.sub(/^no-/, '')
        if newstr != str
            str = newstr
            bool = false
        end
        str = str.intern

        if @config[str].is_a?(Puppet::Util::Settings::BooleanSetting)
            if value == "" or value.nil?
                value = bool
            end
        end

        set_value(str, value, :cli)
    end

    def without_noop
        old_noop = value(:noop,:cli) and set_value(:noop, false, :cli) if valid?(:noop)
        yield
    ensure
        set_value(:noop, old_noop, :cli) if valid?(:noop)
    end

    def include?(name)
        name = name.intern if name.is_a? String
        @config.include?(name)
    end

    # check to see if a short name is already defined
    def shortinclude?(short)
        short = short.intern if name.is_a? String
        @shortnames.include?(short)
    end

    # Create a new collection of config settings.
    def initialize
        @config = {}
        @shortnames = {}

        @created = []
        @searchpath = nil

        # Mutex-like thing to protect @values
        @sync = Sync.new

        # Keep track of set values.
        @values = Hash.new { |hash, key| hash[key] = {} }

        # And keep a per-environment cache
        @cache = Hash.new { |hash, key| hash[key] = {} }

        # A central concept of a name.
        @name = nil

        # The list of sections we've used.
        @used = []
    end

    # NOTE: ACS ahh the util classes. . .sigh
    # as part of a fix for 1183, I pulled the logic for the following 5 methods out of the executables and puppet.rb
    # They probably deserve their own class, but I don't want to do that until I can refactor environments
    # its a little better than where they were

    # Prints the contents of a config file with the available config settings, or it
    # prints a single value of a config setting.
    def print_config_options
        env = value(:environment)
        val = value(:configprint)
        if val == "all"
            hash = {}
            each do |name, obj|
                val = value(name,env)
                val = val.inspect if val == ""
                hash[name] = val
            end
            hash.sort { |a,b| a[0].to_s <=> b[0].to_s }.each do |name, val|
                puts "%s = %s" % [name, val]
            end
        else
            val.split(/\s*,\s*/).sort.each do |v|
                if include?(v)
                    #if there is only one value, just print it for back compatibility
                    if v == val
                         puts value(val,env)
                         break
                    end
                    puts "%s = %s" % [v, value(v,env)]
                else
                    puts "invalid parameter: %s" % v
                    return false
                end
            end
        end
        true
    end

    def generate_config
        puts to_config
        true
    end

    def generate_manifest
        puts to_manifest
        true
    end

    def print_configs
        return print_config_options if value(:configprint) != ""
        return generate_config if value(:genconfig)
        return generate_manifest if value(:genmanifest)
    end

    def print_configs?
        return (value(:configprint) != "" || value(:genconfig) || value(:genmanifest)) && true
    end

    # Return a given object's file metadata.
    def metadata(param)
        if obj = @config[param.to_sym] and obj.is_a?(FileSetting)
            return [:owner, :group, :mode].inject({}) do |meta, p|
                if v = obj.send(p)
                    meta[p] = v
                end
                meta
            end
        else
            nil
        end
    end

    # Make a directory with the appropriate user, group, and mode
    def mkdir(default)
        obj = get_config_file_default(default)

        Puppet::Util::SUIDManager.asuser(obj.owner, obj.group) do
            mode = obj.mode || 0750
            Dir.mkdir(obj.value, mode)
        end
    end

    # Figure out our name.
    def name
        unless @name
            unless @config[:name]
                return nil
            end
            searchpath.each do |source|
                next if source == :name
                @sync.synchronize do
                    @name = @values[source][:name]
                end
                break if @name
            end
            unless @name
                @name = convert(@config[:name].default).intern
            end
        end
        @name
    end

    # Return all of the parameters associated with a given section.
    def params(section = nil)
        if section
            section = section.intern if section.is_a? String
            @config.find_all { |name, obj|
                obj.section == section
            }.collect { |name, obj|
                name
            }
=======
  include Enumerable
  include Puppet::Util::Cacher

  require 'puppet/util/settings/setting'
  require 'puppet/util/settings/file_setting'
  require 'puppet/util/settings/boolean_setting'

  attr_accessor :file
  attr_reader :timer

  ReadOnly = [:run_mode, :name]

  # Retrieve a config value
  def [](param)
    value(param)
  end

  # Set a config value.  This doesn't set the defaults, it sets the value itself.
  def []=(param, value)
    set_value(param, value, :memory)
  end

  # Generate the list of valid arguments, in a format that GetoptLong can
  # understand, and add them to the passed option list.
  def addargs(options)
    # Add all of the config parameters as valid options.
    self.each { |name, setting|
      setting.getopt_args.each { |args| options << args }
    }

    options
  end

  # Generate the list of valid arguments, in a format that OptionParser can
  # understand, and add them to the passed option list.
  def optparse_addargs(options)
    # Add all of the config parameters as valid options.
    self.each { |name, setting|
      options << setting.optparse_args
    }

    options
  end

  # Is our parameter a boolean parameter?
  def boolean?(param)
    param = param.to_sym
    !!(@config.include?(param) and @config[param].kind_of? BooleanSetting)
  end

  # Remove all set values, potentially skipping cli values.
  def clear(exceptcli = false)
    @sync.synchronize do
      unsafe_clear(exceptcli)
    end
  end

  # Remove all set values, potentially skipping cli values.
  def unsafe_clear(exceptcli = false)
    @values.each do |name, values|
      @values.delete(name) unless exceptcli and name == :cli
    end

    # Don't clear the 'used' in this case, since it's a config file reparse,
    # and we want to retain this info.
    @used = [] unless exceptcli

    @cache.clear
  end

  # This is mostly just used for testing.
  def clearused
    @cache.clear
    @used = []
  end

  # Do variable interpolation on the value.
  def convert(value, environment = nil)
    return value unless value
    return value unless value.is_a? String
    newval = value.gsub(/\$(\w+)|\$\{(\w+)\}/) do |value|
      varname = $2 || $1
      if varname == "environment" and environment
        environment
      elsif pval = self.value(varname)
        pval
      else
        raise Puppet::DevError, "Could not find value for #{value}"
      end
    end

    newval
  end

  # Return a value's description.
  def description(name)
    if obj = @config[name.to_sym]
      obj.desc
    else
      nil
    end
  end

  def each
    @config.each { |name, object|
      yield name, object
    }
  end

  # Iterate over each section name.
  def eachsection
    yielded = []
    @config.each do |name, object|
      section = object.section
      unless yielded.include? section
        yield section
        yielded << section
      end
    end
  end

  # Return an object by name.
  def setting(param)
    param = param.to_sym
    @config[param]
  end

  # Handle a command-line argument.
  def handlearg(opt, value = nil)
    @cache.clear
    value &&= munge_value(value)
    str = opt.sub(/^--/,'')

    bool = true
    newstr = str.sub(/^no-/, '')
    if newstr != str
      str = newstr
      bool = false
    end
    str = str.intern

    if @config[str].is_a?(Puppet::Util::Settings::BooleanSetting)
      if value == "" or value.nil?
        value = bool
      end
    end

    set_value(str, value, :cli)
  end

  def without_noop
    old_noop = value(:noop,:cli) and set_value(:noop, false, :cli) if valid?(:noop)
    yield
  ensure
    set_value(:noop, old_noop, :cli) if valid?(:noop)
  end

  def include?(name)
    name = name.intern if name.is_a? String
    @config.include?(name)
  end

  # check to see if a short name is already defined
  def shortinclude?(short)
    short = short.intern if name.is_a? String
    @shortnames.include?(short)
  end

  # Create a new collection of config settings.
  def initialize
    @config = {}
    @shortnames = {}

    @created = []
    @searchpath = nil

    # Mutex-like thing to protect @values
    @sync = Sync.new

    # Keep track of set values.
    @values = Hash.new { |hash, key| hash[key] = {} }

    # And keep a per-environment cache
    @cache = Hash.new { |hash, key| hash[key] = {} }

    # The list of sections we've used.
    @used = []
  end

  # NOTE: ACS ahh the util classes. . .sigh
  # as part of a fix for 1183, I pulled the logic for the following 5 methods out of the executables and puppet.rb
  # They probably deserve their own class, but I don't want to do that until I can refactor environments
  # its a little better than where they were

  # Prints the contents of a config file with the available config settings, or it
  # prints a single value of a config setting.
  def print_config_options
    env = value(:environment)
    val = value(:configprint)
    if val == "all"
      hash = {}
      each do |name, obj|
        val = value(name,env)
        val = val.inspect if val == ""
        hash[name] = val
      end
      hash.sort { |a,b| a[0].to_s <=> b[0].to_s }.each do |name, val|
        puts "#{name} = #{val}"
      end
    else
      val.split(/\s*,\s*/).sort.each do |v|
        if include?(v)
          #if there is only one value, just print it for back compatibility
          if v == val
            puts value(val,env)
            break
          end
          puts "#{v} = #{value(v,env)}"
>>>>>>> 8747479d
        else
          puts "invalid parameter: #{v}"
          return false
        end
      end
    end
    true
  end

  def generate_config
    puts to_config
    true
  end

  def generate_manifest
    puts to_manifest
    true
  end

  def print_configs
    return print_config_options if value(:configprint) != ""
    return generate_config if value(:genconfig)
    generate_manifest if value(:genmanifest)
  end

  def print_configs?
    (value(:configprint) != "" || value(:genconfig) || value(:genmanifest)) && true
  end

  # Return a given object's file metadata.
  def metadata(param)
    if obj = @config[param.to_sym] and obj.is_a?(FileSetting)
      return [:owner, :group, :mode].inject({}) do |meta, p|
        if v = obj.send(p)
          meta[p] = v
        end
        meta
      end
    else
      nil
    end
  end

  # Make a directory with the appropriate user, group, and mode
  def mkdir(default)
    obj = get_config_file_default(default)

    Puppet::Util::SUIDManager.asuser(obj.owner, obj.group) do
      mode = obj.mode || 0750
      Dir.mkdir(obj.value, mode)
    end
  end

  # Figure out the section name for the run_mode.
  def run_mode
    Puppet.run_mode.name
  end

  # Return all of the parameters associated with a given section.
  def params(section = nil)
    if section
      section = section.intern if section.is_a? String
      @config.find_all { |name, obj|
        obj.section == section
      }.collect { |name, obj|
        name
      }
    else
      @config.keys
    end
  end

  # Parse the configuration file.  Just provides
  # thread safety.
  def parse
    raise "No :config setting defined; cannot parse unknown config file" unless self[:config]

    @sync.synchronize do
      unsafe_parse(self[:config])
    end

    # Create a timer so that this file will get checked automatically
    # and reparsed if necessary.
    set_filetimeout_timer
  end

  # Unsafely parse the file -- this isn't thread-safe and causes plenty of problems if used directly.
  def unsafe_parse(file)
    return unless FileTest.exist?(file)
    begin
      data = parse_file(file)
    rescue => details
      puts details.backtrace if Puppet[:trace]
      Puppet.err "Could not parse #{file}: #{details}"
      return
    end

    unsafe_clear(true)

    metas = {}
    data.each do |area, values|
      metas[area] = values.delete(:_meta)
      values.each do |key,value|
        set_value(key, value, area, :dont_trigger_handles => true, :ignore_bad_settings => true )
      end
    end

    # Determine our environment, if we have one.
    if @config[:environment]
      env = self.value(:environment).to_sym
    else
      env = "none"
    end

    # Call any hooks we should be calling.
    settings_with_hooks.each do |setting|
      each_source(env) do |source|
        if value = @values[source][setting.name]
          # We still have to use value to retrieve the value, since
          # we want the fully interpolated value, not $vardir/lib or whatever.
          # This results in extra work, but so few of the settings
          # will have associated hooks that it ends up being less work this
          # way overall.
          setting.handle(self.value(setting.name, env))
          break
        end
      end
    end

    # We have to do it in the reverse of the search path,
    # because multiple sections could set the same value
    # and I'm too lazy to only set the metadata once.
    searchpath.reverse.each do |source|
      source = run_mode if source == :run_mode
      source = @name if (@name && source == :name)
      if meta = metas[source]
        set_metadata(meta)
      end
    end
  end

  # Create a new setting.  The value is passed in because it's used to determine
  # what kind of setting we're creating, but the value itself might be either
  # a default or a value, so we can't actually assign it.
  def newsetting(hash)
    klass = nil
    hash[:section] = hash[:section].to_sym if hash[:section]
    if type = hash[:type]
      unless klass = {:setting => Setting, :file => FileSetting, :boolean => BooleanSetting}[type]
        raise ArgumentError, "Invalid setting type '#{type}'"
      end
      hash.delete(:type)
    else
      case hash[:default]
      when true, false, "true", "false"
        klass = BooleanSetting
      when /^\$\w+\//, /^\//, /^\w:\//
        klass = FileSetting
      when String, Integer, Float # nothing
        klass = Setting
      else
        raise ArgumentError, "Invalid value '#{hash[:default].inspect}' for #{hash[:name]}"
      end
    end
    hash[:settings] = self
    setting = klass.new(hash)

    setting
  end

  # This has to be private, because it doesn't add the settings to @config
  private :newsetting

  # Iterate across all of the objects in a given section.
  def persection(section)
    section = section.to_sym
    self.each { |name, obj|
      if obj.section == section
        yield obj
      end
    }
  end

  # Cache this in an easily clearable way, since we were
  # having trouble cleaning it up after tests.
  cached_attr(:file) do
    if path = self[:config] and FileTest.exist?(path)
      Puppet::Util::LoadedFile.new(path)
    end
  end

  # Reparse our config file, if necessary.
  def reparse
    if file and file.changed?
      Puppet.notice "Reparsing #{file.file}"
      parse
      reuse
    end
  end

  def reuse
    return unless defined?(@used)
    @sync.synchronize do # yay, thread-safe
      new = @used
      @used = []
      self.use(*new)
    end
  end

  # The order in which to search for values.
  def searchpath(environment = nil)
    if environment
      [:cli, :memory, environment, :run_mode, :main, :mutable_defaults]
    else
      [:cli, :memory, :run_mode, :main, :mutable_defaults]
    end
  end

  # Get a list of objects per section
  def sectionlist
    sectionlist = []
    self.each { |name, obj|
      section = obj.section || "puppet"
      sections[section] ||= []
      sectionlist << section unless sectionlist.include?(section)
      sections[section] << obj
    }

    return sectionlist, sections
  end

  def service_user_available?
    return @service_user_available if defined?(@service_user_available)

    return @service_user_available = false unless user_name = self[:user]

    user = Puppet::Type.type(:user).new :name => self[:user], :audit => :ensure

    @service_user_available = user.exists?
  end

  def legacy_to_mode(type, param)
    if not defined?(@app_names)
      require 'puppet/util/command_line'
      command_line = Puppet::Util::CommandLine.new
      @app_names = Puppet::Util::CommandLine::LegacyName.inject({}) do |hash, pair|
        app, legacy = pair
        command_line.require_application app
        hash[legacy.to_sym] = Puppet::Application.find(app).run_mode.name
        hash
      end
    end
    if new_type = @app_names[type]
      Puppet.warning "You have configuration parameter $#{param} specified in [#{type}], which is a deprecated section. I'm assuming you meant [#{new_type}]"
      return new_type
    end
    type
  end

  def set_value(param, value, type, options = {})
    param = param.to_sym
    unless setting = @config[param]
      if options[:ignore_bad_settings]
        return
      else
        raise ArgumentError,
          "Attempt to assign a value to unknown configuration parameter #{param.inspect}"
      end
    end
    value = setting.munge(value) if setting.respond_to?(:munge)
    setting.handle(value) if setting.respond_to?(:handle) and not options[:dont_trigger_handles]
    if ReadOnly.include? param and type != :mutable_defaults
      raise ArgumentError,
        "You're attempting to set configuration parameter $#{param}, which is read-only."
    end
    type = legacy_to_mode(type, param)
    @sync.synchronize do # yay, thread-safe
      @values[type][param] = value
      @cache.clear

      clearused

      # Clear the list of environments, because they cache, at least, the module path.
      # We *could* preferentially just clear them if the modulepath is changed,
      # but we don't really know if, say, the vardir is changed and the modulepath
      # is defined relative to it. We need the defined?(stuff) because of loading
      # order issues.
      Puppet::Node::Environment.clear if defined?(Puppet::Node) and defined?(Puppet::Node::Environment)
    end

    value
  end

  # Set a bunch of defaults in a given section.  The sections are actually pretty
  # pointless, but they help break things up a bit, anyway.
  def setdefaults(section, defs)
    section = section.to_sym
    call = []
    defs.each { |name, hash|
      if hash.is_a? Array
        unless hash.length == 2
          raise ArgumentError, "Defaults specified as an array must contain only the default value and the decription"
        end
        tmp = hash
        hash = {}
        [:default, :desc].zip(tmp).each { |p,v| hash[p] = v }
      end
      name = name.to_sym
      hash[:name] = name
      hash[:section] = section
      raise ArgumentError, "Parameter #{name} is already defined" if @config.include?(name)
      tryconfig = newsetting(hash)
      if short = tryconfig.short
        if other = @shortnames[short]
          raise ArgumentError, "Parameter #{other.name} is already using short name '#{short}'"
        end
        @shortnames[short] = tryconfig
      end
      @config[name] = tryconfig

      # Collect the settings that need to have their hooks called immediately.
      # We have to collect them so that we can be sure we're fully initialized before
      # the hook is called.
      call << tryconfig if tryconfig.call_on_define
    }

    call.each { |setting| setting.handle(self.value(setting.name)) }
  end

  # Create a timer to check whether the file should be reparsed.
  def set_filetimeout_timer
    return unless timeout = self[:filetimeout] and timeout = Integer(timeout) and timeout > 0
    timer = EventLoop::Timer.new(:interval => timeout, :tolerance => 1, :start? => true) { self.reparse }
  end

  # Convert the settings we manage into a catalog full of resources that model those settings.
  def to_catalog(*sections)
    sections = nil if sections.empty?

    catalog = Puppet::Resource::Catalog.new("Settings")

    @config.values.find_all { |value| value.is_a?(FileSetting) }.each do |file|
      next unless (sections.nil? or sections.include?(file.section))
      next unless resource = file.to_resource
      next if catalog.resource(resource.ref)

      catalog.add_resource(resource)
    end

    add_user_resources(catalog, sections)

    catalog
  end

  # Convert our list of config settings into a configuration file.
  def to_config
    str = %{The configuration file for #{Puppet[:name]}.  Note that this file
is likely to have unused configuration parameters in it; any parameter that's
valid anywhere in Puppet can be in any config file, even if it's not used.

Every section can specify three special parameters: owner, group, and mode.
These parameters affect the required permissions of any files specified after
their specification.  Puppet will sometimes use these parameters to check its
own configured state, so they can be used to make Puppet a bit more self-managing.

Generated on #{Time.now}.

}.gsub(/^/, "# ")

#         Add a section heading that matches our name.
if @config.include?(:run_mode)
  str += "[#{self[:run_mode]}]\n"
    end
    eachsection do |section|
      persection(section) do |obj|
        str += obj.to_config + "\n" unless ReadOnly.include? obj.name
      end
    end

    return str
  end

  # Convert to a parseable manifest
  def to_manifest
    catalog = to_catalog
    catalog.resource_refs.collect do |ref|
      catalog.resource(ref).to_manifest
    end.join("\n\n")
  end

  # Create the necessary objects to use a section.  This is idempotent;
  # you can 'use' a section as many times as you want.
  def use(*sections)
    sections = sections.collect { |s| s.to_sym }
    @sync.synchronize do # yay, thread-safe
      sections = sections.reject { |s| @used.include?(s) }

      return if sections.empty?

      begin
        catalog = to_catalog(*sections).to_ral
      rescue => detail
        puts detail.backtrace if Puppet[:trace]
        Puppet.err "Could not create resources for managing Puppet's files and directories in sections #{sections.inspect}: #{detail}"

        # We need some way to get rid of any resources created during the catalog creation
        # but not cleaned up.
        return
      end

      without_noop do
        catalog.host_config = false
        catalog.apply do |transaction|
          if transaction.any_failed?
            report = transaction.report
            failures = report.logs.find_all { |log| log.level == :err }
            raise "Got #{failures.length} failure(s) while initializing: #{failures.collect { |l| l.to_s }.join("; ")}"
          end
        end
      end

      sections.each { |s| @used << s }
      @used.uniq!
    end
  end

  def valid?(param)
    param = param.to_sym
    @config.has_key?(param)
  end

  def uninterpolated_value(param, environment = nil)
    param = param.to_sym
    environment &&= environment.to_sym

    # See if we can find it within our searchable list of values
    val = catch :foundval do
      each_source(environment) do |source|
        # Look for the value.  We have to test the hash for whether
        # it exists, because the value might be false.
        @sync.synchronize do
          throw :foundval, @values[source][param] if @values[source].include?(param)
        end
<<<<<<< HEAD

        # If we didn't get a value, use the default
        val = @config[param].default if val.nil?

        return val
=======
      end
      throw :foundval, nil
>>>>>>> 8747479d
    end

    # If we didn't get a value, use the default
    val = @config[param].default if val.nil?

    val
  end

  # Find the correct value using our search path.  Optionally accept an environment
  # in which to search before the other configuration sections.
  def value(param, environment = nil)
    param = param.to_sym
    environment &&= environment.to_sym

    # Short circuit to nil for undefined parameters.
    return nil unless @config.include?(param)

    # Yay, recursion.
    #self.reparse unless [:config, :filetimeout].include?(param)

    # Check the cache first.  It needs to be a per-environment
    # cache so that we don't spread values from one env
    # to another.
    if cached = @cache[environment||"none"][param]
      return cached
    end

    val = uninterpolated_value(param, environment)

    if param == :code
      # if we interpolate code, all hell breaks loose.
      return val
    end

    # Convert it if necessary
    val = convert(val, environment)

    # And cache it
    @cache[environment||"none"][param] = val
    val
  end

  # Open a file with the appropriate user, group, and mode
  def write(default, *args, &bloc)
    obj = get_config_file_default(default)
    writesub(default, value(obj.name), *args, &bloc)
  end

  # Open a non-default file under a default dir with the appropriate user,
  # group, and mode
  def writesub(default, file, *args, &bloc)
    obj = get_config_file_default(default)
    chown = nil
    if Puppet.features.root?
      chown = [obj.owner, obj.group]
    else
      chown = [nil, nil]
    end

    Puppet::Util::SUIDManager.asuser(*chown) do
      mode = obj.mode || 0640
      args << "w" if args.empty?

      args << mode

      # Update the umask to make non-executable files
      Puppet::Util.withumask(File.umask ^ 0111) do
        File.open(file, *args) do |file|
          yield file
        end
      end
    end
  end

  def readwritelock(default, *args, &bloc)
    file = value(get_config_file_default(default).name)
    tmpfile = file + ".tmp"
    sync = Sync.new
    raise Puppet::DevError, "Cannot create #{file}; directory #{File.dirname(file)} does not exist" unless FileTest.directory?(File.dirname(tmpfile))

    sync.synchronize(Sync::EX) do
      File.open(file, ::File::CREAT|::File::RDWR, 0600) do |rf|
        rf.lock_exclusive do
          if File.exist?(tmpfile)
            raise Puppet::Error, ".tmp file already exists for #{file}; Aborting locked write. Check the .tmp file and delete if appropriate"
          end

          # If there's a failure, remove our tmpfile
          begin
            writesub(default, tmpfile, *args, &bloc)
          rescue
            File.unlink(tmpfile) if FileTest.exist?(tmpfile)
            raise
          end

          begin
            File.rename(tmpfile, file)
          rescue => detail
            Puppet.err "Could not rename #{file} to #{tmpfile}: #{detail}"
            File.unlink(tmpfile) if FileTest.exist?(tmpfile)
          end
        end
      end
    end
  end

  private

  def get_config_file_default(default)
    obj = nil
    unless obj = @config[default]
      raise ArgumentError, "Unknown default #{default}"
    end

    raise ArgumentError, "Default #{default} is not a file" unless obj.is_a? FileSetting

    obj
  end

  # Create the transportable objects for users and groups.
  def add_user_resources(catalog, sections)
    return unless Puppet.features.root?
    return unless self[:mkusers]

    @config.each do |name, setting|
      next unless setting.respond_to?(:owner)
      next unless sections.nil? or sections.include?(setting.section)

      if user = setting.owner and user != "root" and catalog.resource(:user, user).nil?
        resource = Puppet::Resource.new(:user, user, :parameters => {:ensure => :present})
        resource[:gid] = self[:group] if self[:group]
        catalog.add_resource resource
      end
      if group = setting.group and ! %w{root wheel}.include?(group) and catalog.resource(:group, group).nil?
        catalog.add_resource Puppet::Resource.new(:group, group, :parameters => {:ensure => :present})
      end
    end
  end

  # Yield each search source in turn.
  def each_source(environment)
    searchpath(environment).each do |source|
      # Modify the source as necessary.
      source = self.run_mode if source == :run_mode
      yield source
    end
  end

  # Return all settings that have associated hooks; this is so
  # we can call them after parsing the configuration file.
  def settings_with_hooks
    @config.values.find_all { |setting| setting.respond_to?(:handle) }
  end

  # Extract extra setting information for files.
  def extract_fileinfo(string)
    result = {}
    value = string.sub(/\{\s*([^}]+)\s*\}/) do
      params = $1
      params.split(/\s*,\s*/).each do |str|
        if str =~ /^\s*(\w+)\s*=\s*([\w\d]+)\s*$/
          param, value = $1.intern, $2
          result[param] = value
          raise ArgumentError, "Invalid file option '#{param}'" unless [:owner, :mode, :group].include?(param)

          if param == :mode and value !~ /^\d+$/
            raise ArgumentError, "File modes must be numbers"
          end
        else
          raise ArgumentError, "Could not parse '#{string}'"
        end
      end
      ''
    end
    result[:value] = value.sub(/\s*$/, '')
    result
  end

  # Convert arguments into booleans, integers, or whatever.
  def munge_value(value)
    # Handle different data types correctly
    return case value
      when /^false$/i; false
      when /^true$/i; true
      when /^\d+$/i; Integer(value)
      when true; true
      when false; false
      else
        value.gsub(/^["']|["']$/,'').sub(/\s+$/, '')
    end
  end

  # This method just turns a file in to a hash of hashes.
  def parse_file(file)
    text = read_file(file)

    result = Hash.new { |names, name|
      names[name] = {}
    }

    count = 0

    # Default to 'main' for the section.
    section = :main
    result[section][:_meta] = {}
    text.split(/\n/).each { |line|
      count += 1
      case line
      when /^\s*\[(\w+)\]\s*$/
        section = $1.intern # Section names
        # Add a meta section
        result[section][:_meta] ||= {}
      when /^\s*#/; next # Skip comments
      when /^\s*$/; next # Skip blanks
      when /^\s*(\w+)\s*=\s*(.*?)\s*$/ # settings
        var = $1.intern

        # We don't want to munge modes, because they're specified in octal, so we'll
        # just leave them as a String, since Puppet handles that case correctly.
        if var == :mode
          value = $2
        else
          value = munge_value($2)
        end

        # Check to see if this is a file argument and it has extra options
        begin
          if value.is_a?(String) and options = extract_fileinfo(value)
            value = options[:value]
            options.delete(:value)
            result[section][:_meta][var] = options
          end
          result[section][var] = value
        rescue Puppet::Error => detail
          detail.file = file
          detail.line = line
          raise
        end
      else
        error = Puppet::Error.new("Could not match line #{line}")
        error.file = file
        error.line = line
        raise error
      end
    }

    result
  end

  # Read the file in.
  def read_file(file)
    begin
      return File.read(file)
    rescue Errno::ENOENT
      raise ArgumentError, "No such file #{file}"
    rescue Errno::EACCES
      raise ArgumentError, "Permission denied to file #{file}"
    end
  end

  # Set file metadata.
  def set_metadata(meta)
    meta.each do |var, values|
      values.each do |param, value|
        @config[var].send(param.to_s + "=", value)
      end
    end
  end
end<|MERGE_RESOLUTION|>--- conflicted
+++ resolved
@@ -7,317 +7,6 @@
 
 # The class for handling configuration files.
 class Puppet::Util::Settings
-<<<<<<< HEAD
-    include Enumerable
-    include Puppet::Util::Cacher
-
-    require 'puppet/util/settings/setting'
-    require 'puppet/util/settings/file_setting'
-    require 'puppet/util/settings/boolean_setting'
-
-    attr_accessor :file
-    attr_reader :timer
-
-    # Retrieve a config value
-    def [](param)
-        value(param)
-    end
-
-    # Set a config value.  This doesn't set the defaults, it sets the value itself.
-    def []=(param, value)
-        set_value(param, value, :memory)
-    end
-
-    # Generate the list of valid arguments, in a format that GetoptLong can
-    # understand, and add them to the passed option list.
-    def addargs(options)
-        # Add all of the config parameters as valid options.
-        self.each { |name, setting|
-            setting.getopt_args.each { |args| options << args }
-        }
-
-        return options
-    end
-
-    # Generate the list of valid arguments, in a format that OptionParser can
-    # understand, and add them to the passed option list.
-    def optparse_addargs(options)
-        # Add all of the config parameters as valid options.
-        self.each { |name, setting|
-            options << setting.optparse_args
-        }
-
-        return options
-    end
-
-    # Is our parameter a boolean parameter?
-    def boolean?(param)
-        param = param.to_sym
-        if @config.include?(param) and @config[param].kind_of? BooleanSetting
-            return true
-        else
-            return false
-        end
-    end
-
-    # Remove all set values, potentially skipping cli values.
-    def clear(exceptcli = false)
-        @sync.synchronize do
-            unsafe_clear(exceptcli)
-        end
-    end
-
-    # Remove all set values, potentially skipping cli values.
-    def unsafe_clear(exceptcli = false)
-        @values.each do |name, values|
-            @values.delete(name) unless exceptcli and name == :cli
-        end
-
-        # Don't clear the 'used' in this case, since it's a config file reparse,
-        # and we want to retain this info.
-        unless exceptcli
-            @used = []
-        end
-
-        @cache.clear
-
-        @name = nil
-    end
-
-    # This is mostly just used for testing.
-    def clearused
-        @cache.clear
-        @used = []
-    end
-
-    # Do variable interpolation on the value.
-    def convert(value, environment = nil)
-        return value unless value
-        return value unless value.is_a? String
-        newval = value.gsub(/\$(\w+)|\$\{(\w+)\}/) do |value|
-            varname = $2 || $1
-            if varname == "environment" and environment
-                environment
-            elsif pval = self.value(varname)
-                pval
-            else
-                raise Puppet::DevError, "Could not find value for %s" % value
-            end
-        end
-
-        return newval
-    end
-
-    # Return a value's description.
-    def description(name)
-        if obj = @config[name.to_sym]
-            obj.desc
-        else
-            nil
-        end
-    end
-
-    def each
-        @config.each { |name, object|
-            yield name, object
-        }
-    end
-
-    # Iterate over each section name.
-    def eachsection
-        yielded = []
-        @config.each do |name, object|
-            section = object.section
-            unless yielded.include? section
-                yield section
-                yielded << section
-            end
-        end
-    end
-
-    # Return an object by name.
-    def setting(param)
-        param = param.to_sym
-        @config[param]
-    end
-
-    # Handle a command-line argument.
-    def handlearg(opt, value = nil)
-        @cache.clear
-        value = munge_value(value) if value
-        str = opt.sub(/^--/,'')
-
-        bool = true
-        newstr = str.sub(/^no-/, '')
-        if newstr != str
-            str = newstr
-            bool = false
-        end
-        str = str.intern
-
-        if @config[str].is_a?(Puppet::Util::Settings::BooleanSetting)
-            if value == "" or value.nil?
-                value = bool
-            end
-        end
-
-        set_value(str, value, :cli)
-    end
-
-    def without_noop
-        old_noop = value(:noop,:cli) and set_value(:noop, false, :cli) if valid?(:noop)
-        yield
-    ensure
-        set_value(:noop, old_noop, :cli) if valid?(:noop)
-    end
-
-    def include?(name)
-        name = name.intern if name.is_a? String
-        @config.include?(name)
-    end
-
-    # check to see if a short name is already defined
-    def shortinclude?(short)
-        short = short.intern if name.is_a? String
-        @shortnames.include?(short)
-    end
-
-    # Create a new collection of config settings.
-    def initialize
-        @config = {}
-        @shortnames = {}
-
-        @created = []
-        @searchpath = nil
-
-        # Mutex-like thing to protect @values
-        @sync = Sync.new
-
-        # Keep track of set values.
-        @values = Hash.new { |hash, key| hash[key] = {} }
-
-        # And keep a per-environment cache
-        @cache = Hash.new { |hash, key| hash[key] = {} }
-
-        # A central concept of a name.
-        @name = nil
-
-        # The list of sections we've used.
-        @used = []
-    end
-
-    # NOTE: ACS ahh the util classes. . .sigh
-    # as part of a fix for 1183, I pulled the logic for the following 5 methods out of the executables and puppet.rb
-    # They probably deserve their own class, but I don't want to do that until I can refactor environments
-    # its a little better than where they were
-
-    # Prints the contents of a config file with the available config settings, or it
-    # prints a single value of a config setting.
-    def print_config_options
-        env = value(:environment)
-        val = value(:configprint)
-        if val == "all"
-            hash = {}
-            each do |name, obj|
-                val = value(name,env)
-                val = val.inspect if val == ""
-                hash[name] = val
-            end
-            hash.sort { |a,b| a[0].to_s <=> b[0].to_s }.each do |name, val|
-                puts "%s = %s" % [name, val]
-            end
-        else
-            val.split(/\s*,\s*/).sort.each do |v|
-                if include?(v)
-                    #if there is only one value, just print it for back compatibility
-                    if v == val
-                         puts value(val,env)
-                         break
-                    end
-                    puts "%s = %s" % [v, value(v,env)]
-                else
-                    puts "invalid parameter: %s" % v
-                    return false
-                end
-            end
-        end
-        true
-    end
-
-    def generate_config
-        puts to_config
-        true
-    end
-
-    def generate_manifest
-        puts to_manifest
-        true
-    end
-
-    def print_configs
-        return print_config_options if value(:configprint) != ""
-        return generate_config if value(:genconfig)
-        return generate_manifest if value(:genmanifest)
-    end
-
-    def print_configs?
-        return (value(:configprint) != "" || value(:genconfig) || value(:genmanifest)) && true
-    end
-
-    # Return a given object's file metadata.
-    def metadata(param)
-        if obj = @config[param.to_sym] and obj.is_a?(FileSetting)
-            return [:owner, :group, :mode].inject({}) do |meta, p|
-                if v = obj.send(p)
-                    meta[p] = v
-                end
-                meta
-            end
-        else
-            nil
-        end
-    end
-
-    # Make a directory with the appropriate user, group, and mode
-    def mkdir(default)
-        obj = get_config_file_default(default)
-
-        Puppet::Util::SUIDManager.asuser(obj.owner, obj.group) do
-            mode = obj.mode || 0750
-            Dir.mkdir(obj.value, mode)
-        end
-    end
-
-    # Figure out our name.
-    def name
-        unless @name
-            unless @config[:name]
-                return nil
-            end
-            searchpath.each do |source|
-                next if source == :name
-                @sync.synchronize do
-                    @name = @values[source][:name]
-                end
-                break if @name
-            end
-            unless @name
-                @name = convert(@config[:name].default).intern
-            end
-        end
-        @name
-    end
-
-    # Return all of the parameters associated with a given section.
-    def params(section = nil)
-        if section
-            section = section.intern if section.is_a? String
-            @config.find_all { |name, obj|
-                obj.section == section
-            }.collect { |name, obj|
-                name
-            }
-=======
   include Enumerable
   include Puppet::Util::Cacher
 
@@ -536,7 +225,6 @@
             break
           end
           puts "#{v} = #{value(v,env)}"
->>>>>>> 8747479d
         else
           puts "invalid parameter: #{v}"
           return false
@@ -980,16 +668,8 @@
         @sync.synchronize do
           throw :foundval, @values[source][param] if @values[source].include?(param)
         end
-<<<<<<< HEAD
-
-        # If we didn't get a value, use the default
-        val = @config[param].default if val.nil?
-
-        return val
-=======
       end
       throw :foundval, nil
->>>>>>> 8747479d
     end
 
     # If we didn't get a value, use the default
