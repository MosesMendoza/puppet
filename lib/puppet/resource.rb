require 'puppet'
require 'puppet/util/tagging'
require 'puppet/parameter'
require 'puppet/data_providers'

# The simplest resource class.  Eventually it will function as the
# base class for all resource-like behaviour.
#
# @api public
class Puppet::Resource
  include Puppet::Util::Tagging

  include Enumerable
  attr_accessor :file, :line, :catalog, :exported, :virtual, :validate_parameters, :strict
  attr_reader :type, :title

  require 'puppet/indirector'
  extend Puppet::Indirector
  indirects :resource, :terminus_class => :ral

  ATTRIBUTES = [:file, :line, :exported]

  def self.from_data_hash(data)
    raise ArgumentError, "No resource type provided in serialized data" unless type = data['type']
    raise ArgumentError, "No resource title provided in serialized data" unless title = data['title']

    resource = new(type, title)

    if params = data['parameters']
      params.each { |param, value| resource[param] = value }
    end

    if tags = data['tags']
      tags.each { |tag| resource.tag(tag) }
    end

    ATTRIBUTES.each do |a|
      if value = data[a.to_s]
        resource.send(a.to_s + "=", value)
      end
    end

    resource
  end

  def inspect
    "#{@type}[#{@title}]#{to_hash.inspect}"
  end

  def to_data_hash
    data = ([:type, :title, :tags] + ATTRIBUTES).inject({}) do |hash, param|
      next hash unless value = self.send(param)
      hash[param.to_s] = value
      hash
    end

    data["exported"] ||= false

    params = self.to_hash.inject({}) do |hash, ary|
      param, value = ary

      # Don't duplicate the title as the namevar
      next hash if param == namevar and value == title

      hash[param] = Puppet::Resource.value_to_pson_data(value)
      hash
    end

    data["parameters"] = params unless params.empty?

    data
  end

  def self.value_to_pson_data(value)
    if value.is_a? Array
      value.map{|v| value_to_pson_data(v) }
    elsif value.is_a? Puppet::Resource
      value.to_s
    else
      value
    end
  end

  def yaml_property_munge(x)
    case x
    when Hash
      x.inject({}) { |h,kv|
        k,v = kv
        h[k] = self.class.value_to_pson_data(v)
        h
      }
    else self.class.value_to_pson_data(x)
    end
  end

  YAML_ATTRIBUTES = [:@file, :@line, :@exported, :@type, :@title, :@tags, :@parameters]

  # Explicitly list the instance variables that should be serialized when
  # converting to YAML.
  #
  # @api private
  # @return [Array<Symbol>] The intersection of our explicit variable list and
  #   all of the instance variables defined on this class.
  def to_yaml_properties
    YAML_ATTRIBUTES & super
  end

  # Proxy these methods to the parameters hash.  It's likely they'll
  # be overridden at some point, but this works for now.
  %w{has_key? keys length delete empty? <<}.each do |method|
    define_method(method) do |*args|
      parameters.send(method, *args)
    end
  end

  # Set a given parameter.  Converts all passed names
  # to lower-case symbols.
  def []=(param, value)
    validate_parameter(param) if validate_parameters
    parameters[parameter_name(param)] = value
  end

  # Return a given parameter's value.  Converts all passed names
  # to lower-case symbols.
  def [](param)
    parameters[parameter_name(param)]
  end

  def ==(other)
    return false unless other.respond_to?(:title) and self.type == other.type and self.title == other.title

    return false unless to_hash == other.to_hash
    true
  end

  # Compatibility method.
  def builtin?
    builtin_type?
  end

  # Is this a builtin resource type?
  def builtin_type?
    resource_type.is_a?(Class)
  end

  # Iterate over each param/value pair, as required for Enumerable.
  def each
    parameters.each { |p,v| yield p, v }
  end

  def include?(parameter)
    super || parameters.keys.include?( parameter_name(parameter) )
  end

  %w{exported virtual strict}.each do |m|
    define_method(m+"?") do
      self.send(m)
    end
  end

  def class?
    @is_class ||= @type == "Class"
  end

  def stage?
    @is_stage ||= @type.to_s.downcase == "stage"
  end

  # Construct a resource from data.
  #
  # Constructs a resource instance with the given `type` and `title`. Multiple
  # type signatures are possible for these arguments and most will result in an
  # expensive call to {Puppet::Node::Environment#known_resource_types} in order
  # to resolve `String` and `Symbol` Types to actual Ruby classes.
  #
  # @param type [Symbol, String] The name of the Puppet Type, as a string or
  #   symbol. The actual Type will be looked up using
  #   {Puppet::Node::Environment#known_resource_types}. This lookup is expensive.
  # @param type [String] The full resource name in the form of
  #   `"Type[Title]"`. This method of calling should only be used when
  #   `title` is `nil`.
  # @param type [nil] If a `nil` is passed, the title argument must be a string
  #   of the form `"Type[Title]"`.
  # @param type [Class] A class that inherits from `Puppet::Type`. This method
  #   of construction is much more efficient as it skips calls to
  #   {Puppet::Node::Environment#known_resource_types}.
  #
  # @param title [String, :main, nil] The title of the resource. If type is `nil`, may also
  #   be the full resource name in the form of `"Type[Title]"`.
  #
  # @api public
  def initialize(type, title = nil, attributes = {})
    @parameters = {}
<<<<<<< HEAD
    if type.is_a?(Puppet::Resource)
      # Copy constructor. Let's avoid munging, extracting, tagging, etc
      src = type
      self.file = src.file
      self.line = src.line
      self.exported = src.exported
      self.virtual = src.virtual
      self.set_tags(src)
      self.environment = src.environment
      @rstype = src.resource_type
      @type = src.type
      @title = src.title

      src.to_hash.each do |p, v|
        if v.is_a?(Puppet::Resource)
          v = Puppet::Resource.new(v.type, v.title)
        elsif v.is_a?(Array)
          # flatten resource references arrays
          v = v.flatten if v.flatten.find { |av| av.is_a?(Puppet::Resource) }
          v = v.collect do |av|
            av = Puppet::Resource.new(av.type, av.title) if av.is_a?(Puppet::Resource)
            av
          end
        end
=======
    environment = attributes[:environment]
    if type.is_a?(Class) && type < Puppet::Type
      # Set the resource type to avoid an expensive `known_resource_types`
      # lookup.
      self.resource_type = type
      # From this point on, the constructor behaves the same as if `type` had
      # been passed as a symbol.
      type = type.name
    end
>>>>>>> 81d8c53a

        self[p] = v
      end
    else
      if type.is_a?(Class) && type < Puppet::Type
        # Set the resource type to avoid an expensive `known_resource_types`
        # lookup.
        self.resource_type = type
        # From this point on, the constructor behaves the same as if `type` had
        # been passed as a symbol.
        type = type.name
      end

      # Set things like strictness first.
      attributes.each do |attr, value|
        next if attr == :parameters
        send(attr.to_s + "=", value)
      end

      @type, @title = extract_type_and_title(type, title)

      @type = munge_type_name(@type)

      if self.class?
        @title = :main if @title == ""
        @title = munge_type_name(@title)
      end

      if params = attributes[:parameters]
        extract_parameters(params)
      end

    	if resource_type && resource_type.respond_to?(:deprecate_params)
        resource_type.deprecate_params(title, attributes[:parameters])
    	end

      tag(self.type)
      tag_if_valid(self.title)
    end

    if strict? and ! resource_type
      if self.class?
        raise ArgumentError, "Could not find declared class #{title}"
      else
        raise ArgumentError, "Invalid resource type #{type}"
      end
    end
  end

  def ref
    to_s
  end

  # Find our resource.
  def resolve
    catalog ? catalog.resource(to_s) : nil
  end

  # The resource's type implementation
  # @return [Puppet::Type, Puppet::Resource::Type]
  # @api private
  def resource_type
    @rstype ||= case type
    when "Class"; environment.known_resource_types.hostclass(title == :main ? "" : title)
    when "Node"; environment.known_resource_types.node(title)
    else
      Puppet::Type.type(type) || environment.known_resource_types.definition(type)
    end
  end

  # Set the resource's type implementation
  # @param type [Puppet::Type, Puppet::Resource::Type]
  # @api private
  def resource_type=(type)
    @rstype = type
  end

  def environment
    @environment ||= if catalog
                       catalog.environment_instance
                     else
                       Puppet.lookup(:current_environment) { Puppet::Node::Environment::NONE }
                     end
  end

  def environment=(environment)
    @environment = environment
  end

  # Produce a simple hash of our parameters.
  def to_hash
    parse_title.merge parameters
  end

  def to_s
    "#{type}[#{title}]"
  end

  def uniqueness_key
    # Temporary kludge to deal with inconsistent use patterns; ensure we don't return nil for namevar/:name
    h = self.to_hash
    name = h[namevar] || h[:name] || self.name
    h[namevar] ||= name
    h[:name]   ||= name
    h.values_at(*key_attributes.sort_by { |k| k.to_s })
  end

  def key_attributes
    resource_type.respond_to?(:key_attributes) ? resource_type.key_attributes : [:name]
  end

  # Convert our resource to yaml for Hiera purposes.
  def to_hierayaml
    # Collect list of attributes to align => and move ensure first
    attr = parameters.keys
    attr_max = attr.inject(0) { |max,k| k.to_s.length > max ? k.to_s.length : max }

    attr.sort!
    if attr.first != :ensure  && attr.include?(:ensure)
      attr.delete(:ensure)
      attr.unshift(:ensure)
    end

    attributes = attr.collect { |k|
      v = parameters[k]
      "    %-#{attr_max}s: %s\n" % [k, Puppet::Parameter.format_value_for_display(v)]
    }.join

    "  %s:\n%s" % [self.title, attributes]
  end

  # Convert our resource to Puppet code.
  def to_manifest
    # Collect list of attributes to align => and move ensure first
    attr = parameters.keys
    attr_max = attr.inject(0) { |max,k| k.to_s.length > max ? k.to_s.length : max }

    attr.sort!
    if attr.first != :ensure  && attr.include?(:ensure)
      attr.delete(:ensure)
      attr.unshift(:ensure)
    end

    attributes = attr.collect { |k|
      v = parameters[k]
      "  %-#{attr_max}s => %s,\n" % [k, Puppet::Parameter.format_value_for_display(v)]
    }.join

    "%s { '%s':\n%s}" % [self.type.to_s.downcase, self.title, attributes]
  end

  def to_ref
    ref
  end

  # Convert our resource to a RAL resource instance.  Creates component
  # instances for resource types that don't exist.
  def to_ral
    typeklass = Puppet::Type.type(self.type) || Puppet::Type.type(:component)
    typeklass.new(self)
  end

  def name
    # this is potential namespace conflict
    # between the notion of an "indirector name"
    # and a "resource name"
    [ type, title ].join('/')
  end

  def missing_arguments
    resource_type.arguments.select do |param, default|
      the_param = parameters[param.to_sym]
      the_param.nil? || the_param.value.nil? || the_param.value == :undef
    end
  end
  private :missing_arguments

  # Consult external data bindings for class parameter values which must be
  # namespaced in the backend.
  #
  # Example:
  #
  #   class foo($port=0){ ... }
  #
  # We make a request to the backend for the key 'foo::port' not 'foo'
  #
  def lookup_external_default_for(param, scope)
    # Only lookup parameters for host classes
    return nil unless resource_type.type == :hostclass

    name = "#{resource_type.name}::#{param}"
    in_global = lambda { lookup_with_databinding(name, scope) }
    in_env = lambda { lookup_in_environment(name, scope) }
    in_module = lambda { lookup_in_module(name, scope) }
    search(in_global, in_env, in_module)
  end

  def search(*search_functions)
    search_functions.each {|f| x = f.call(); return x unless x.nil? }
    nil
  end

  private :lookup_external_default_for

  def lookup_with_databinding(name, scope)
    begin
      Puppet::DataBinding.indirection.find(
        name,
        :environment => scope.environment.to_s,
        :variables => scope)
    rescue Puppet::DataBinding::LookupError => e
      raise Puppet::Error.new("Error from DataBinding '#{Puppet[:data_binding_terminus]}' while looking up '#{name}': #{e.message}", e)
    end
  end
  private :lookup_with_databinding

  def lookup_in_environment(name, scope)
    Puppet::DataProviders.lookup_in_environment(name, scope)
  end
  private :lookup_in_environment

  def lookup_in_module(name, scope)
    Puppet::DataProviders.lookup_in_module(name, scope)
  end
  private :lookup_in_module

  def set_default_parameters(scope)
    return [] unless resource_type and resource_type.respond_to?(:arguments)

    unless is_a?(Puppet::Parser::Resource)
      fail Puppet::DevError, "Cannot evaluate default parameters for #{self} - not a parser resource"
    end

    missing_arguments.collect do |param, default|
      external_value = lookup_external_default_for(param, scope)

      if external_value.nil? && default.nil?
        next
      elsif external_value.nil?
        value = default.safeevaluate(scope)
      else
        value = external_value
      end

      self[param.to_sym] = value
      param
    end.compact
  end

  def copy_as_resource
    Puppet::Resource.new(self)
  end

  def valid_parameter?(name)
    resource_type.valid_parameter?(name)
  end

  # Verify that all required arguments are either present or
  # have been provided with defaults.
  # Must be called after 'set_default_parameters'.  We can't join the methods
  # because Type#set_parameters needs specifically ordered behavior.
  def validate_complete
    return unless resource_type and resource_type.respond_to?(:arguments)

    resource_type.arguments.each do |param, default|
      param = param.to_sym
      fail Puppet::ParseError, "Must pass #{param} to #{self}" unless parameters.include?(param)
    end

    # Perform optional type checking
    arg_types = resource_type.argument_types
    # Parameters is a map from name, to parameter, and the parameter again has name and value
    parameters.each do |name, value|
      next unless t = arg_types[name.to_s]  # untyped, and parameters are symbols here (aargh, strings in the type)
      unless Puppet::Pops::Types::TypeCalculator.instance?(t, value.value)
        inferred_type = Puppet::Pops::Types::TypeCalculator.infer(value.value)
        actual = Puppet::Pops::Types::TypeCalculator.generalize!(inferred_type)
        fail Puppet::ParseError, "Expected parameter '#{name}' of '#{self}' to have type #{t.to_s}, got #{actual.to_s}"
      end
    end
  end

  def validate_parameter(name)
    raise ArgumentError, "Invalid parameter: '#{name}'" unless valid_parameter?(name)
  end

  def prune_parameters(options = {})
    properties = resource_type.properties.map(&:name)

    dup.collect do |attribute, value|
      if value.to_s.empty? or Array(value).empty?
        delete(attribute)
      elsif value.to_s == "absent" and attribute.to_s != "ensure"
        delete(attribute)
      end

      parameters_to_include = options[:parameters_to_include] || []
      delete(attribute) unless properties.include?(attribute) || parameters_to_include.include?(attribute)
    end
    self
  end

  private

  # Produce a canonical method name.
  def parameter_name(param)
    param = param.to_s.downcase.to_sym
    if param == :name and namevar
      param = namevar
    end
    param
  end

  # The namevar for our resource type. If the type doesn't exist,
  # always use :name.
  def namevar
    if builtin_type? and t = resource_type and t.key_attributes.length == 1
      t.key_attributes.first
    else
      :name
    end
  end

  def extract_parameters(params)
    params.each do |param, value|
      validate_parameter(param) if strict?
      self[param] = value
    end
  end

  def extract_type_and_title(argtype, argtitle)
    if    (argtype.nil? || argtype == :component || argtype == :whit) &&
           argtitle =~ /^([^\[\]]+)\[(.+)\]$/m                 then [ $1,                 $2            ]
    elsif argtitle.nil? && argtype =~ /^([^\[\]]+)\[(.+)\]$/m  then [ $1,                 $2            ]
    elsif argtitle                                             then [ argtype,            argtitle      ]
    elsif argtype.is_a?(Puppet::Type)                          then [ argtype.class.name, argtype.title ]
    elsif argtype.is_a?(Hash)                                  then
      raise ArgumentError, "Puppet::Resource.new does not take a hash as the first argument. "+
        "Did you mean (#{(argtype[:type] || argtype["type"]).inspect}, #{(argtype[:title] || argtype["title"]).inspect }) ?"
    else raise ArgumentError, "No title provided and #{argtype.inspect} is not a valid resource reference"
    end
  end

  def munge_type_name(value)
    return :main if value == :main
    return "Class" if value == "" or value.nil? or value.to_s.downcase == "component"

    value.to_s.split("::").collect { |s| s.capitalize }.join("::")
  end

  def parse_title
    h = {}
    type = resource_type
    if type.respond_to? :title_patterns
      type.title_patterns.each { |regexp, symbols_and_lambdas|
        if captures = regexp.match(title.to_s)
          symbols_and_lambdas.zip(captures[1..-1]).each do |symbol_and_lambda,capture|
            symbol, proc = symbol_and_lambda
            # Many types pass "identity" as the proc; we might as well give
            # them a shortcut to delivering that without the extra cost.
            #
            # Especially because the global type defines title_patterns and
            # uses the identity patterns.
            #
            # This was worth about 8MB of memory allocation saved in my
            # testing, so is worth the complexity for the API.
            if proc then
              h[symbol] = proc.call(capture)
            else
              h[symbol] = capture
            end
          end
          return h
        end
      }
      # If we've gotten this far, then none of the provided title patterns
      # matched. Since there's no way to determine the title then the
      # resource should fail here.
      raise Puppet::Error, "No set of title patterns matched the title \"#{title}\"."
    else
      return { :name => title.to_s }
    end
  end

  def parameters
    # @parameters could have been loaded from YAML, causing it to be nil (by
    # bypassing initialize).
    @parameters ||= {}
  end
end<|MERGE_RESOLUTION|>--- conflicted
+++ resolved
@@ -191,7 +191,6 @@
   # @api public
   def initialize(type, title = nil, attributes = {})
     @parameters = {}
-<<<<<<< HEAD
     if type.is_a?(Puppet::Resource)
       # Copy constructor. Let's avoid munging, extracting, tagging, etc
       src = type
@@ -216,21 +215,11 @@
             av
           end
         end
-=======
-    environment = attributes[:environment]
-    if type.is_a?(Class) && type < Puppet::Type
-      # Set the resource type to avoid an expensive `known_resource_types`
-      # lookup.
-      self.resource_type = type
-      # From this point on, the constructor behaves the same as if `type` had
-      # been passed as a symbol.
-      type = type.name
-    end
->>>>>>> 81d8c53a
 
         self[p] = v
       end
     else
+      environment = attributes[:environment]
       if type.is_a?(Class) && type < Puppet::Type
         # Set the resource type to avoid an expensive `known_resource_types`
         # lookup.
