--- conflicted
+++ resolved
@@ -3,24 +3,17 @@
 class Puppet::Network::HTTP::MongrelREST < Mongrel::HttpHandler
 
     include Puppet::Network::HTTP::Handler
-<<<<<<< HEAD
-  
-=======
 
->>>>>>> 7b2c310e
     def initialize(args={})
         super()
         initialize_for_puppet(args)
     end
-<<<<<<< HEAD
-=======
 
     # Return the query params for this request.  We had to expose this method for
     # testing purposes.
     def params(request)
         Mongrel::HttpRequest.query_parse(request.params["QUERY_STRING"]).merge(client_info(request))
     end
->>>>>>> 7b2c310e
 
   private
 
