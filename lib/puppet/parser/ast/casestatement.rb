--- conflicted
+++ resolved
@@ -1,43 +1,6 @@
 require 'puppet/parser/ast/branch'
 
 class Puppet::Parser::AST
-<<<<<<< HEAD
-    # The basic logical structure in Puppet.  Supports a list of
-    # tests and statement arrays.
-    class CaseStatement < AST::Branch
-        attr_accessor :test, :options, :default
-
-        associates_doc
-
-        # Short-curcuit evaluation.  Return the value of the statements for
-        # the first option that matches.
-        def evaluate(scope)
-            level = scope.ephemeral_level
-
-            value = @test.safeevaluate(scope)
-
-            retvalue = nil
-            found = false
-
-            # Iterate across the options looking for a match.
-            default = nil
-            @options.each do |option|
-                option.eachopt do |opt|
-                    return option.safeevaluate(scope) if opt.evaluate_match(value, scope, :file => file, :line => line, :sensitive => Puppet[:casesensitive])
-                end
-
-                default = option if option.default?
-            end
-
-            # Unless we found something, look for the default.
-            return default.safeevaluate(scope) if default
-
-            Puppet.debug "No true answers and no default"
-            return nil
-        ensure
-            scope.unset_ephemeral_var(level)
-        end
-=======
   # The basic logical structure in Puppet.  Supports a list of
   # tests and statement arrays.
   class CaseStatement < AST::Branch
@@ -54,7 +17,6 @@
 
       retvalue = nil
       found = false
->>>>>>> 8747479d
 
       # Iterate across the options looking for a match.
       default = nil
