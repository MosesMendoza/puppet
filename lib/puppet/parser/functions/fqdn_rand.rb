require 'digest/md5'

Puppet::Parser::Functions::newfunction(:fqdn_rand, :type => :rvalue, :doc =>
  "Generates random numbers based on the node's fqdn. Generated random values
  will be a range from 0 up to and excluding n, where n is the first parameter.
  The second argument specifies a number to add to the seed and is optional, for example:

      $random_number = fqdn_rand(30)
      $random_number_seed = fqdn_rand(30,30)") do |args|
<<<<<<< HEAD
    require 'digest/md5'
    max = args.shift.to_i
    srand(Digest::MD5.hexdigest([self['::fqdn'],args].join(':')).hex)
=======
    max = args.shift
    srand(Digest::MD5.hexdigest([lookupvar('::fqdn'),args].join(':')).hex)
>>>>>>> ecc52ed6
    rand(max).to_s
end<|MERGE_RESOLUTION|>--- conflicted
+++ resolved
@@ -7,13 +7,7 @@
 
       $random_number = fqdn_rand(30)
       $random_number_seed = fqdn_rand(30,30)") do |args|
-<<<<<<< HEAD
-    require 'digest/md5'
     max = args.shift.to_i
     srand(Digest::MD5.hexdigest([self['::fqdn'],args].join(':')).hex)
-=======
-    max = args.shift
-    srand(Digest::MD5.hexdigest([lookupvar('::fqdn'),args].join(':')).hex)
->>>>>>> ecc52ed6
     rand(max).to_s
 end