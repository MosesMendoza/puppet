# The majority of Puppet's configuration settings are set in this file.
module Puppet

  ############################################################################################
  # NOTE: For information about the available values for the ":type" property of settings,
  #   see the docs for Settings.define_settings
  ############################################################################################

  define_settings(:main,
    :confdir  => {
        :default  => nil,
        :type     => :directory,
        :desc     =>
            "The main Puppet configuration directory.  The default for this setting is calculated based on the user.  If the process\n" +
            "is running as root or the user that Puppet is supposed to run as, it defaults to a system directory, but if it's running as any other user,\n" +
            "it defaults to being in the user's home directory.",
    },
    :vardir   => {
        :default  => nil,
        :type     => :directory,
        :desc     => "Where Puppet stores dynamic and growing data.  The default for this setting is calculated specially, like `confdir`_.",
    },

    ### NOTE: this setting is usually being set to a symbol value.  We don't officially have a
    ###     setting type for that yet, but we might want to consider creating one.
    :name     => {
        :default  => nil,
        :desc     => "The name of the application, if we are running as one.  The\n" +
            "default is essentially $0 without the path or `.rb`.",
    }
  )

  define_settings(:main,
    :logdir => {
        :default  => nil,
        :type     => :directory,
        :mode     => 0750,
        :owner    => "service",
        :group    => "service",
        :desc     => "The directory in which to store log files",
    }
  )

  define_settings(:main,
    :trace => {
        :default  => false,
        :type     => :boolean,
        :desc     => "Whether to print stack traces on some errors",
    },
    :autoflush => {
      :default => true,
      :type       => :boolean,
      :desc       => "Whether log files should always flush to disk.",
      :hook       => proc { |value| Log.autoflush = value }
    },
    :syslogfacility => {
        :default  => "daemon",
        :desc     => "What syslog facility to use when logging to\n" +
            "syslog.  Syslog has a fixed list of valid facilities, and you must\n" +
            "choose one of those; you cannot just make one up."
    },
    :statedir => {
        :default  => "$vardir/state",
        :type     => :directory,
        :mode     => 01755,
        :desc     => "The directory where Puppet state is stored.  Generally,
          this directory can be removed without causing harm (although it
          might result in spurious service restarts)."
    },
    :rundir => {
      :default  => nil,
      :type     => :directory,
      :mode     => 01777,
      :desc     => "Where Puppet PID files are kept."
    },
    :genconfig => {
        :default  => false,
        :type     => :boolean,
        :desc     => "Whether to just print a configuration to stdout and exit.  Only makes\n" +
            "sense when used interactively.  Takes into account arguments specified\n" +
            "on the CLI.",
    },
    :genmanifest => {
        :default  => false,
        :type     => :boolean,
        :desc     => "Whether to just print a manifest to stdout and exit.  Only makes\n" +
            "sense when used interactively.  Takes into account arguments specified\n" +
            "on the CLI.",
    },
    :configprint => {
        :default  => "",
        :desc     => "Print the value of a specific configuration setting.  If the name of a\n" +
            "setting is provided for this, then the value is printed and puppet\n" +
            "exits.  Comma-separate multiple values.  For a list of all values,\n" +
            "specify 'all'.",
    },
    :color => {
      :default => "ansi",
      :type    => :string,
      :desc    => "Whether to use colors when logging to the console.  Valid values are\n" +
          "`ansi` (equivalent to `true`), `html`, and `false`, which produces no color.\n" +
          "Defaults to false on Windows, as its console does not support ansi colors.",
    },
    :mkusers => {
        :default  => false,
        :type     => :boolean,
        :desc     => "Whether to create the necessary user and group that puppet agent will run as.",
    },
    :manage_internal_file_permissions => {
        :default  => true,
        :type     => :boolean,
        :desc     => "Whether Puppet should manage the owner, group, and mode of files it uses internally",
    },
    :onetime => {
        :default  => false,
        :type     => :boolean,
        :desc     => "Run the configuration once, rather than as a long-running\n" +
          "daemon. This is useful for interactively running puppetd.",
        :short    => 'o',
    },
    :path => {
        :default          => "none",
        :desc             => "The shell search path.  Defaults to whatever is inherited\n" +
            "from the parent process.",
        :call_hook => :on_define_and_write,
        :hook             => proc do |value|
          ENV["PATH"] = "" if ENV["PATH"].nil?
          ENV["PATH"] = value unless value == "none"
          paths = ENV["PATH"].split(File::PATH_SEPARATOR)
          Puppet::Util::Platform.default_paths.each do |path|
            ENV["PATH"] += File::PATH_SEPARATOR + path unless paths.include?(path)
          end
          value
        end
    },
    :libdir => {
        :type           => :directory,
        :default        => "$vardir/lib",
        :desc           => "An extra search path for Puppet.  This is only useful\n" +
            "for those files that Puppet will load on demand, and is only\n" +
            "guaranteed to work for those cases.  In fact, the autoload\n" +
            "mechanism is responsible for making sure this directory\n" +
            "is in Ruby's search path\n",
      :call_hook => :on_initialize_and_write,
      :hook             => proc do |value|
        $LOAD_PATH.delete(@oldlibdir) if defined?(@oldlibdir) and $LOAD_PATH.include?(@oldlibdir)
        @oldlibdir = value
        $LOAD_PATH << value
      end
    },
    :ignoreimport => {
        :default  => false,
        :type     => :boolean,
        :desc     => "If true, allows the parser to continue without requiring\n" +
            "all files referenced with `import` statements to exist. This setting was primarily\n" +
            "designed for use with commit hooks for parse-checking.",
    },
    :authconfig => {
        :default  => "$confdir/namespaceauth.conf",
        :desc     => "The configuration file that defines the rights to the different\n" +
            "namespaces and methods.  This can be used as a coarse-grained\n" +
            "authorization system for both `puppet agent` and `puppet master`.",
    },
    :environment => {
        :default  => "production",
        :desc     => "The environment Puppet is running in.  For clients\n" +
            "(e.g., `puppet agent`) this determines the environment itself, which\n" +
            "is used to find modules and much more.  For servers (i.e., `puppet master`)\n" +
            "this provides the default environment for nodes we know nothing about."
    },
    :diff_args => {
        :default  => "-u",
        :desc     => "Which arguments to pass to the diff command when printing differences between\n" +
            "files. The command to use can be chosen with the `diff` setting.",
    },
    :diff => {
      :default => (Puppet.features.microsoft_windows? ? "" : "diff"),
      :desc    => "Which diff command to use when printing differences between files. This setting\n" +
        "has no default value on Windows, as standard `diff` is not available, but Puppet can use many\n" +
        "third-party diff tools.",
    },
    :show_diff => {
        :type     => :boolean,
        :default  => false,
        :desc     => "Whether to log and report a contextual diff when files are being replaced.  This causes\n" +
            "partial file contents to pass through Puppet's normal logging and reporting system, so this setting\n" +
            "should be used with caution if you are sending Puppet's reports to an insecure destination.\n" +
            "This feature currently requires the `diff/lcs` Ruby library.",
    },
    :daemonize => {
        :type     => :boolean,
        :default  => (Puppet.features.microsoft_windows? ? false : true),
        :desc     => "Whether to send the process into the background.  This defaults to true on POSIX systems,
          and to false on Windows (where Puppet currently cannot daemonize).",
        :short    => "D",
        :hook     => proc do |value|
          if value and Puppet.features.microsoft_windows?
            raise "Cannot daemonize on Windows"
          end
      end
    },
    :maximum_uid => {
        :default  => 4294967290,
        :desc     => "The maximum allowed UID.  Some platforms use negative UIDs\n" +
            "but then ship with tools that do not know how to handle signed ints, so the UIDs show up as\n" +
            "huge numbers that can then not be fed back into the system.  This is a hackish way to fail in a\n" +
            "slightly more useful way when that happens.",
    },
    :route_file => {
      :default    => "$confdir/routes.yaml",
      :desc       => "The YAML file containing indirector route configuration.",
    },
    :node_terminus => {
      :type       => :terminus,
      :default    => "plain",
      :desc       => "Where to find information about nodes.",
    },
    :data_binding_terminus => {
      :type    => :terminus,
      :default => "hiera",
      :desc    => "Where to retrive information about data.",
    },
    :hiera_config => {
      :default => "$confdir/hiera.yaml",
      :desc    => "The hiera configuration file",
      :type    => :file,
    },
    :catalog_terminus => {
      :type       => :terminus,
      :default    => "compiler",
      :desc       => "Where to get node catalogs.  This is useful to change if, for instance,
      you'd like to pre-compile catalogs and store them in memcached or some other easily-accessed store.",
    },
    :catalog_cache_terminus => {
      :type       => :terminus,
      :default    => nil,
      :desc       => "How to store cached catalogs. Valid values are 'json' and 'yaml'. The agent application defaults to 'json'."
    },
    :facts_terminus => {
      :default => 'facter',
      :desc => "The node facts terminus.",
      :call_hook => :on_initialize_and_write,
      :hook => proc do |value|
        require 'puppet/node/facts'
        # Cache to YAML if we're uploading facts away
        if %w[rest inventory_service].include? value.to_s
          Puppet.info "configuring the YAML fact cache because a remote terminus is active"
          Puppet::Node::Facts.indirection.cache_class = :yaml
        end
      end
    },
    :inventory_terminus => {
      :type       => :terminus,
      :default    => "$facts_terminus",
      :desc       => "Should usually be the same as the facts terminus",
    },
    :default_file_terminus => {
      :type       => :terminus,
      :default    => "rest",
      :desc       => "The default source for files if no server is given in a
      uri, e.g. puppet:///file. The default of `rest` causes the file to be
      retrieved using the `server` setting. When running `apply` the default
      is `file_server`, causing requests to be filled locally."
    },
    :httplog => {
        :default  => "$logdir/http.log",
        :type     => :file,
        :owner    => "root",
        :mode     => 0640,
        :desc     => "Where the puppet agent web server logs.",
    },
    :http_proxy_host => {
      :default    => "none",
      :desc       => "The HTTP proxy host to use for outgoing connections.  Note: You
      may need to use a FQDN for the server hostname when using a proxy.",
    },
    :http_proxy_port => {
      :default    => 3128,
      :desc       => "The HTTP proxy port to use for outgoing connections",
    },
    :filetimeout => {
      :default    => "15s",
      :type       => :duration,
      :desc       => "The minimum time to wait between checking for updates in
      configuration files.  This timeout determines how quickly Puppet checks whether
      a file (such as manifests or templates) has changed on disk. Can be specified as a duration.",
    },
    :queue_type => {
      :default    => "stomp",
      :desc       => "Which type of queue to use for asynchronous processing.",
    },
    :queue_type => {
      :default    => "stomp",
      :desc       => "Which type of queue to use for asynchronous processing.",
    },
    :queue_source => {
      :default    => "stomp://localhost:61613/",
      :desc       => "Which type of queue to use for asynchronous processing.  If your stomp server requires
      authentication, you can include it in the URI as long as your stomp client library is at least 1.1.1",
    },
    :async_storeconfigs => {
        :default  => false,
        :type     => :boolean,
        :desc     => "Whether to use a queueing system to provide asynchronous database integration.
      Requires that `puppet queue` be running.",
        :hook     => proc do |value|
          if value
            # This reconfigures the terminii for Node, Facts, and Catalog
            Puppet.settings[:storeconfigs] = true

            # But then we modify the configuration
            Puppet::Resource::Catalog.indirection.cache_class = :queue
            Puppet.settings[:catalog_cache_terminus] = :queue
          else
            raise "Cannot disable asynchronous storeconfigs in a running process"
          end
        end
    },
    :thin_storeconfigs => {
      :default  => false,
      :type     => :boolean,
      :desc     =>
    "Boolean; whether Puppet should store only facts and exported resources in the storeconfigs
    database. This will improve the performance of exported resources with the older
    `active_record` backend, but will disable external tools that search the storeconfigs database.
    Thinning catalogs is generally unnecessary when using PuppetDB to store catalogs.",
      :hook     => proc do |value|
        Puppet.settings[:storeconfigs] = true if value
        end
      },
    :config_version => {
      :default    => "",
      :desc       => "How to determine the configuration version.  By default, it will be the
      time that the configuration is parsed, but you can provide a shell script to override how the
      version is determined.  The output of this script will be added to every log message in the
      reports, allowing you to correlate changes on your hosts to the source version on the server.",
    },
    :zlib => {
        :default  => true,
        :type     => :boolean,
        :desc     => "Boolean; whether to use the zlib library",
    },
    :prerun_command => {
      :default    => "",
      :desc       => "A command to run before every agent run.  If this command returns a non-zero
      return code, the entire Puppet run will fail.",
    },
    :postrun_command => {
      :default    => "",
      :desc       => "A command to run after every agent run.  If this command returns a non-zero
      return code, the entire Puppet run will be considered to have failed, even though it might have
      performed work during the normal run.",
    },
    :freeze_main => {
        :default  => false,
        :type     => :boolean,
        :desc     => "Freezes the 'main' class, disallowing any code to be added to it.  This\n" +
            "essentially means that you can't have any code outside of a node, class, or definition other\n" +
            "than in the site manifest.",
    }
  )
  Puppet.define_settings(:module_tool,
    :module_repository  => {
      :default  => 'https://forge.puppetlabs.com',
      :desc     => "The module repository",
    },
    :module_working_dir => {
        :default  => '$vardir/puppet-module',
        :desc     => "The directory into which module tool data is stored",
    }
  )

    Puppet.define_settings(
    :main,

    # We have to downcase the fqdn, because the current ssl stuff (as oppsed to in master) doesn't have good facilities for
    # manipulating naming.
    :certname => {
      :default => Puppet::Settings.default_certname.downcase, :desc => "The name to use when handling certificates.  Defaults
      to the fully qualified domain name.",
      :call_hook => :on_define_and_write, # Call our hook with the default value, so we're always downcased
      :hook => proc { |value| raise(ArgumentError, "Certificate names must be lower case; see #1168") unless value == value.downcase }},
    :certdnsnames => {
      :default => '',
      :hook    => proc do |value|
        unless value.nil? or value == '' then
          Puppet.warning <<WARN
The `certdnsnames` setting is no longer functional,
after CVE-2011-3872. We ignore the value completely.

For your own certificate request you can set `dns_alt_names` in the
configuration and it will apply locally.  There is no configuration option to
set DNS alt names, or any other `subjectAltName` value, for another nodes
certificate.

Alternately you can use the `--dns_alt_names` command line option to set the
labels added while generating your own CSR.
WARN
        end
      end,
      :desc    => <<EOT
The `certdnsnames` setting is no longer functional,
after CVE-2011-3872. We ignore the value completely.

For your own certificate request you can set `dns_alt_names` in the
configuration and it will apply locally.  There is no configuration option to
set DNS alt names, or any other `subjectAltName` value, for another nodes
certificate.

Alternately you can use the `--dns_alt_names` command line option to set the
labels added while generating your own CSR.
EOT
    },
    :dns_alt_names => {
      :default => '',
      :desc    => <<EOT,
The comma-separated list of alternative DNS names to use for the local host.

When the node generates a CSR for itself, these are added to the request
as the desired `subjectAltName` in the certificate: additional DNS labels
that the certificate is also valid answering as.

This is generally required if you use a non-hostname `certname`, or if you
want to use `puppet kick` or `puppet resource -H` and the primary certname
does not match the DNS name you use to communicate with the host.

This is unnecessary for agents, unless you intend to use them as a server for
`puppet kick` or remote `puppet resource` management.

It is rarely necessary for servers; it is usually helpful only if you need to
have a pool of multiple load balanced masters, or for the same master to
respond on two physically separate networks under different names.
EOT
    },
    :certdir => {
      :default => "$ssldir/certs",
      :type   => :directory,
      :owner => "service",
      :desc => "The certificate directory."
    },
    :ssldir => {
      :default => "$confdir/ssl",
      :type   => :directory,
      :mode => 0771,
      :owner => "service",
      :desc => "Where SSL certificates are kept."
    },
    :publickeydir => {
      :default => "$ssldir/public_keys",
      :type   => :directory,
      :owner => "service",
      :desc => "The public key directory."
    },
    :requestdir => {
      :default => "$ssldir/certificate_requests",
      :type => :directory,
      :owner => "service",
      :desc => "Where host certificate requests are stored."
    },
    :privatekeydir => {
      :default => "$ssldir/private_keys",
      :type   => :directory,
      :mode => 0750,
      :owner => "service",
      :desc => "The private key directory."
    },
    :privatedir => {
      :default => "$ssldir/private",
      :type   => :directory,
      :mode => 0750,
      :owner => "service",
      :desc => "Where the client stores private certificate information."
    },
    :passfile => {
      :default => "$privatedir/password",
      :type   => :file,
      :mode => 0640,
      :owner => "service",
      :desc => "Where puppet agent stores the password for its private key.
        Generally unused."
    },
    :hostcsr => {
      :default => "$ssldir/csr_$certname.pem",
      :type   => :file,
      :mode => 0644,
      :owner => "service",
      :desc => "Where individual hosts store and look for their certificate requests."
    },
    :hostcert => {
      :default => "$certdir/$certname.pem",
      :type   => :file,
      :mode => 0644,
      :owner => "service",
      :desc => "Where individual hosts store and look for their certificates."
    },
    :hostprivkey => {
      :default => "$privatekeydir/$certname.pem",
      :type   => :file,
      :mode => 0600,
      :owner => "service",
      :desc => "Where individual hosts store and look for their private key."
    },
    :hostpubkey => {
      :default => "$publickeydir/$certname.pem",
      :type   => :file,
      :mode => 0644,
      :owner => "service",
      :desc => "Where individual hosts store and look for their public key."
    },
    :localcacert => {
      :default => "$certdir/ca.pem",
      :type   => :file,
      :mode => 0644,
      :owner => "service",
      :desc => "Where each client stores the CA certificate."
    },
    ## JJM - The ssl_client_ca_chain setting is commented out because it is
    # intended for (#3143) and is not expected to be used until CA chaining is
    # supported.
    # :ssl_client_ca_chain => {
    #   :type  => :file,
    #   :mode  => 0644,
    #   :owner => "service",
    #   :desc  => "The list of CA certificate to complete the chain of trust to CA certificates \n" <<
    #             "listed in the ssl_client_ca_auth file."
    # },
    :ssl_client_ca_auth => {
      :type  => :file,
      :mode  => 0644,
      :owner => "service",
      :desc  => "Certificate authorities who issue server certificates.  SSL servers will not be \n" <<
                "considered authentic unless they posses a certificate issued by an authority \n" <<
                "listed in this file.  If this setting has no value then the Puppet master's CA \n" <<
                "certificate (localcacert) will be used."
    },
    ## JJM - The ssl_server_ca_chain setting is commented out because it is
    # intended for (#3143) and is not expected to be used until CA chaining is
    # supported.
    # :ssl_server_ca_chain => {
    #   :type  => :file,
    #   :mode  => 0644,
    #   :owner => "service",
    #   :desc  => "The list of CA certificate to complete the chain of trust to CA certificates \n" <<
    #             "listed in the ssl_server_ca_auth file."
    # },
    :ssl_server_ca_auth => {
      :type  => :file,
      :mode  => 0644,
      :owner => "service",
      :desc  => "Certificate authorities who issue client certificates.  SSL clients will not be \n" <<
                "considered authentic unless they posses a certificate issued by an authority \n" <<
                "listed in this file.  If this setting has no value then the Puppet master's CA \n" <<
                "certificate (localcacert) will be used."
    },
    :hostcrl => {
      :default => "$ssldir/crl.pem",
      :type   => :file,
      :mode => 0644,
      :owner => "service",
      :desc => "Where the host's certificate revocation list can be found.
        This is distinct from the certificate authority's CRL."
    },
    :certificate_revocation => {
        :default  => true,
        :type     => :boolean,
        :desc     => "Whether certificate revocation should be supported by downloading a Certificate Revocation List (CRL)
            to all clients.  If enabled, CA chaining will almost definitely not work.",
    },
    :certificate_expire_warning => {
      :default  => "60d",
      :type     => :duration,
      :desc     => "The window of time leading up to a certificate's expiration that a notification
        will be logged. This applies to CA, master, and agent certificates. Can be specified as a duration."
    }
  )

    define_settings(
    :ca,
    :ca_name => {
      :default    => "Puppet CA: $certname",
      :desc       => "The name to use the Certificate Authority certificate.",
    },
    :cadir => {
      :default => "$ssldir/ca",
      :type => :directory,
      :owner => "service",
      :group => "service",
      :mode => 0770,
      :desc => "The root directory for the certificate authority."
    },
    :cacert => {
      :default => "$cadir/ca_crt.pem",
      :type => :file,
      :owner => "service",
      :group => "service",
      :mode => 0660,
      :desc => "The CA certificate."
    },
    :cakey => {
      :default => "$cadir/ca_key.pem",
      :type => :file,
      :owner => "service",
      :group => "service",
      :mode => 0660,
      :desc => "The CA private key."
    },
    :capub => {
      :default => "$cadir/ca_pub.pem",
      :type => :file,
      :owner => "service",
      :group => "service",
      :desc => "The CA public key."
    },
    :cacrl => {
      :default => "$cadir/ca_crl.pem",
      :type => :file,
      :owner => "service",
      :group => "service",
      :mode => 0664,

      :desc => "The certificate revocation list (CRL) for the CA. Will be used if present but otherwise ignored.",
    },
    :caprivatedir => {
      :default => "$cadir/private",
      :type => :directory,
      :owner => "service",
      :group => "service",
      :mode => 0770,
      :desc => "Where the CA stores private certificate information."
    },
    :csrdir => {
      :default => "$cadir/requests",
      :type => :directory,
      :owner => "service",
      :group => "service",
      :desc => "Where the CA stores certificate requests"
    },
    :signeddir => {
      :default => "$cadir/signed",
      :type => :directory,
      :owner => "service",
      :group => "service",
      :mode => 0770,
      :desc => "Where the CA stores signed certificates."
    },
    :capass => {
      :default => "$caprivatedir/ca.pass",
      :type => :file,
      :owner => "service",
      :group => "service",
      :mode => 0660,
      :desc => "Where the CA stores the password for the private key"
    },
    :serial => {
      :default => "$cadir/serial",
      :type => :file,
      :owner => "service",
      :group => "service",
      :mode => 0644,
      :desc => "Where the serial number for certificates is stored."
    },
    :autosign => {
      :default => "$confdir/autosign.conf",
      :type => :file,
      :mode => 0644,
      :desc => "Whether to enable autosign.  Valid values are true (which
        autosigns any key request, and is a very bad idea), false (which
        never autosigns any key request), and the path to a file, which
        uses that configuration file to determine which keys to sign."},
    :allow_duplicate_certs => {
      :default    => false,
      :type       => :boolean,
      :desc       => "Whether to allow a new certificate
      request to overwrite an existing certificate.",
    },
    :ca_ttl => {
      :default    => "5y",
      :type       => :duration,
      :desc       => "The default TTL for new certificates. Can be specified as a duration."
    },
    :ca_md => {
      :default    => "md5",
      :desc       => "The type of hash used in certificates.",
    },
    :req_bits => {
      :default    => 4096,
      :desc       => "The bit length of the certificates.",
    },
    :keylength => {
      :default    => 4096,
      :desc       => "The bit length of keys.",
    },
    :cert_inventory => {
      :default => "$cadir/inventory.txt",
      :type => :file,
      :mode => 0644,
      :owner => "service",
      :group => "service",
      :desc => "A Complete listing of all certificates"
    }
  )

  # Define the config default.

    define_settings(:application,
      :config_file_name => {
          :type     => :string,
          :default  => Puppet::Settings.default_config_file_name,
          :desc     => "The name of the puppet config file.",
      },
      :config => {
          :type => :file,
          :default  => "$confdir/${config_file_name}",
          :desc     => "The configuration file for the current puppet application",
      },
      :pidfile => {
          :type => :file,
          :default  => "$rundir/${run_mode}.pid",
          :desc     => "The file containing the PID of a running process.  " <<
                       "This file is intended to be used by service management " <<
                       "frameworks and monitoring systems to determine if a " <<
                       "puppet process is still in the process table.",
      },
      :bindaddress => {
        :default    => "0.0.0.0",
        :desc       => "The address a listening server should bind to.",
      }
  )

  define_settings(:master,
    :user => {
      :default    => "puppet",
      :desc       => "The user puppet master should run as.",
    },
    :group => {
      :default    => "puppet",
      :desc       => "The group puppet master should run as.",
    },
    :manifestdir => {
      :default    => "$confdir/manifests",
      :type       => :directory,
      :desc       => "Where puppet master looks for its manifests.",
    },
    :manifest => {
      :default    => "$manifestdir/site.pp",
      :type       => :file,
      :desc       => "The entry-point manifest for puppet master.",
    },
    :code => {
      :default    => "",
      :desc       => "Code to parse directly.  This is essentially only used
      by `puppet`, and should only be set if you're writing your own Puppet
      executable",
    },
    :masterlog => {
      :default => "$logdir/puppetmaster.log",
      :type => :file,
      :owner => "service",
      :group => "service",
      :mode => 0660,
      :desc => "Where puppet master logs.  This is generally not used,
        since syslog is the default log destination."
    },
    :masterhttplog => {
      :default => "$logdir/masterhttp.log",
      :type => :file,
      :owner => "service",
      :group => "service",
      :mode => 0660,
      :create => true,
      :desc => "Where the puppet master web server logs."
    },
    :masterport => {
      :default    => 8140,
      :desc       => "Which port puppet master listens on.",
    },
    :node_name => {
      :default    => "cert",
      :desc       => "How the puppet master determines the client's identity
      and sets the 'hostname', 'fqdn' and 'domain' facts for use in the manifest,
      in particular for determining which 'node' statement applies to the client.
      Possible values are 'cert' (use the subject's CN in the client's
      certificate) and 'facter' (use the hostname that the client
      reported in its facts)",
    },
    :bucketdir => {
      :default => "$vardir/bucket",
      :type => :directory,
      :mode => 0750,
      :owner => "service",
      :group => "service",
      :desc => "Where FileBucket files are stored."
    },
    :rest_authconfig => {
      :default    => "$confdir/auth.conf",
      :type       => :file,
      :desc       => "The configuration file that defines the rights to the different
      rest indirections.  This can be used as a fine-grained
      authorization system for `puppet master`.",
    },
    :ca => {
      :default    => true,
      :type       => :boolean,
      :desc       => "Whether the master should function as a certificate authority.",
    },
    :modulepath => {
      :default => "$confdir/modules#{File::PATH_SEPARATOR}/usr/share/puppet/modules",
      :type => :path,
      :desc => "The search path for modules, as a list of directories separated by the system path separator character. " +
          "(The POSIX path separator is ':', and the Windows path separator is ';'.)",
    },
    :ssl_client_header => {
      :default    => "HTTP_X_CLIENT_DN",
      :desc       => "The header containing an authenticated client's SSL DN.
      This header must be set by the proxy to the authenticated client's SSL
      DN (e.g., `/CN=puppet.puppetlabs.com`).",
    },
    :ssl_client_verify_header => {
      :default    => "HTTP_X_CLIENT_VERIFY",
      :desc       => "The header containing the status message of the client
      verification. This header must be set by the proxy to 'SUCCESS' if the
      client successfully authenticated, and anything else otherwise.",
    },
    # To make sure this directory is created before we try to use it on the server, we need
    # it to be in the server section (#1138).
    :yamldir => {
      :default => "$vardir/yaml",
      :type => :directory,
      :owner => "service",
      :group => "service",
      :mode => "750",
      :desc => "The directory in which YAML data is stored, usually in a subdirectory."},
    :server_datadir => {
      :default => "$vardir/server_data",
      :type => :directory,
      :owner => "service",
      :group => "service",
      :mode => "750",
      :desc => "The directory in which serialized data is stored, usually in a subdirectory."},
    :reports => {
      :default    => "store",
      :desc       => "The list of reports to generate.  All reports are looked for
        in `puppet/reports/name.rb`, and multiple report names should be
        comma-separated (whitespace is okay).",
    },
    :reportdir => {
      :default => "$vardir/reports",
      :type => :directory,
      :mode => 0750,
      :owner => "service",
      :group => "service",
      :desc => "The directory in which to store reports
        received from the client.  Each client gets a separate
        subdirectory."},
    :reporturl => {
      :default    => "http://localhost:3000/reports/upload",
      :desc       => "The URL used by the http reports processor to send reports",
    },
    :fileserverconfig => {
      :default    => "$confdir/fileserver.conf",
      :type       => :file,
      :desc       => "Where the fileserver configuration is stored.",
    },
    :strict_hostname_checking => {
      :default    => false,
      :desc       => "Whether to only search for the complete
            hostname as it is in the certificate when searching for node information
            in the catalogs.",
    }
  )

  define_settings(:metrics,
    :rrddir => {
      :type     => :directory,
      :default  => "$vardir/rrd",
      :mode     => 0750,
      :owner    => "service",
      :group    => "service",
      :desc     => "The directory where RRD database files are stored.
        Directories for each reporting host will be created under
        this directory."
    },
    :rrdinterval => {
      :default  => "$runinterval",
      :type     => :duration,
      :desc     => "How often RRD should expect data.
            This should match how often the hosts report back to the server. Can be specified as a duration.",
    }
  )

  define_settings(:device,
    :devicedir =>  {
        :default  => "$vardir/devices",
        :type     => :directory,
        :mode     => "750",
        :desc     => "The root directory of devices' $vardir",
    },
    :deviceconfig => {
        :default  => "$confdir/device.conf",
        :desc     => "Path to the device config file for puppet device",
    }
  )

  define_settings(:agent,
    :node_name_value => {
      :default => "$certname",
      :desc => "The explicit value used for the node name for all requests the agent
        makes to the master. WARNING: This setting is mutually exclusive with
        node_name_fact.  Changing this setting also requires changes to the default
        auth.conf configuration on the Puppet Master.  Please see
        http://links.puppetlabs.com/node_name_value for more information."
    },
    :node_name_fact => {
      :default => "",
      :desc => "The fact name used to determine the node name used for all requests the agent
        makes to the master. WARNING: This setting is mutually exclusive with
        node_name_value.  Changing this setting also requires changes to the default
        auth.conf configuration on the Puppet Master.  Please see
        http://links.puppetlabs.com/node_name_fact for more information.",
      :hook => proc do |value|
        if !value.empty? and Puppet[:node_name_value] != Puppet[:certname]
          raise "Cannot specify both the node_name_value and node_name_fact settings"
        end
      end
    },
    :localconfig => {
      :default => "$statedir/localconfig",
      :type => :file,
      :owner => "root",
      :mode => 0660,
      :desc => "Where puppet agent caches the local configuration.  An
        extension indicating the cache format is added automatically."},
    :statefile => {
      :default => "$statedir/state.yaml",
      :type => :file,
      :mode => 0660,
      :desc => "Where puppet agent and puppet master store state associated
        with the running configuration.  In the case of puppet master,
        this file reflects the state discovered through interacting
        with clients."
      },
    :clientyamldir => {
      :default => "$vardir/client_yaml",
      :type => :directory,
      :mode => "750",
      :desc => "The directory in which client-side YAML data is stored."
    },
    :client_datadir => {
      :default => "$vardir/client_data",
      :type => :directory,
      :mode => "750",
      :desc => "The directory in which serialized data is stored on the client."
    },
    :classfile => {
      :default => "$statedir/classes.txt",
      :type => :file,
      :owner => "root",
      :mode => 0640,
      :desc => "The file in which puppet agent stores a list of the classes
        associated with the retrieved configuration.  Can be loaded in
        the separate `puppet` executable using the `--loadclasses`
        option."},
    :resourcefile => {
      :default => "$statedir/resources.txt",
      :type => :file,
      :owner => "root",
      :mode => 0640,
      :desc => "The file in which puppet agent stores a list of the resources
        associated with the retrieved configuration."  },
    :puppetdlog => {
      :default => "$logdir/puppetd.log",
      :type => :file,
      :owner => "root",
      :mode => 0640,
      :desc => "The log file for puppet agent.  This is generally not used."
    },
    :server => {
      :default => "puppet",
      :desc => "The server to which the puppet agent should connect"
    },
    :use_srv_records => {
      :default    => false,
      :type       => :boolean,
      :desc       => "Whether the server will search for SRV records in DNS for the current domain.",
    },
    :srv_domain => {
      :default    => "#{Puppet::Settings.domain_fact}",
      :desc       => "The domain which will be queried to find the SRV records of servers to use.",
    },
    :ignoreschedules => {
      :default    => false,
      :type       => :boolean,
    :desc         => "Boolean; whether puppet agent should ignore schedules.  This is useful
      for initial puppet agent runs.",
    },
    :puppetport => {
      :default    => 8139,
      :desc       => "Which port puppet agent listens on.",
    },
    :noop => {
      :default    => false,
      :type       => :boolean,
      :desc       => "Whether puppet agent should be run in noop mode.",
    },
    :runinterval => {
      :default  => "30m",
      :type     => :duration,
      :desc     => "How often puppet agent applies the client configuration; in seconds.
          Note that a runinterval of 0 means \"run continuously\" rather than
          \"never run.\" If you want puppet agent to never run, you should start
          it with the `--no-client` option. Can be specified as a duration.",
    },
    :listen => {
      :default    => false,
      :type       => :boolean,
      :desc       => "Whether puppet agent should listen for
      connections.  If this is true, then puppet agent will accept incoming
      REST API requests, subject to the default ACLs and the ACLs set in
      the `rest_authconfig` file. Puppet agent can respond usefully to
      requests on the `run`, `facts`, `certificate`, and `resource` endpoints.",
    },
    :ca_server => {
      :default    => "$server",
      :desc       => "The server to use for certificate
      authority requests.  It's a separate server because it cannot
      and does not need to horizontally scale.",
    },
    :ca_port => {
      :default    => "$masterport",
      :desc       => "The port to use for the certificate authority.",
    },
    :catalog_format => {
      :default => "",
      :desc => "(Deprecated for 'preferred_serialization_format') What format to
        use to dump the catalog.  Only supports 'marshal' and 'yaml'.  Only
        matters on the client, since it asks the server for a specific format.",
      :hook => proc { |value|
        if value
          Puppet.deprecation_warning "Setting 'catalog_format' is deprecated; use 'preferred_serialization_format' instead."
          Puppet.settings[:preferred_serialization_format] = value
        end
      }
    },
    :preferred_serialization_format => {
      :default    => "pson",
      :desc       => "The preferred means of serializing
      ruby instances for passing over the wire.  This won't guarantee that all
      instances will be serialized using this method, since not all classes
      can be guaranteed to support this format, but it will be used for all
      classes that support it.",
    },
    :agent_catalog_run_lockfile => {
      :default    => "$statedir/agent_catalog_run.lock",
      :type       => :string, # (#2888) Ensure this file is not added to the settings catalog.
      :desc       => "A lock file to indicate that a puppet agent catalog run is currently in progress.  " +
                     "The file contains the pid of the process that holds the lock on the catalog run.",
    },
    :agent_disabled_lockfile => {
        :default    => "$statedir/agent_disabled.lock",
        :type         => :file,
        :desc       => "A lock file to indicate that puppet agent runs have been administratively disabled.  File contains a JSON object with state information.",
    },
    :usecacheonfailure => {
      :default    => true,
      :type       => :boolean,
      :desc       => "Whether to use the cached configuration when the remote
      configuration will not compile.  This option is useful for testing
      new configurations, where you want to fix the broken configuration
      rather than reverting to a known-good one.",
    },
    :use_cached_catalog => {
      :default    => false,
      :type       => :boolean,
      :desc       => "Whether to only use the cached catalog rather than compiling a new catalog
      on every run.  Puppet can be run with this enabled by default and then selectively
      disabled when a recompile is desired.",
    },
    :ignorecache => {
      :default    => false,
      :type       => :boolean,
      :desc       => "Ignore cache and always recompile the configuration.  This is
      useful for testing new configurations, where the local cache may in
      fact be stale even if the timestamps are up to date - if the facts
      change or if the server changes.",
    },
    :dynamicfacts => {
      :default    => "memorysize,memoryfree,swapsize,swapfree",
      :desc       => "Facts that are dynamic; these facts will be ignored when deciding whether
      changed facts should result in a recompile.  Multiple facts should be
      comma-separated.",
    },
    :splaylimit => {
      :default    => "$runinterval",
      :type       => :duration,
      :desc       => "The maximum time to delay before runs.  Defaults to being the same as the
      run interval. Can be specified as a duration.",
    },
    :splay => {
      :default    => false,
      :type       => :boolean,
      :desc       => "Whether to sleep for a pseudo-random (but consistent) amount of time before
      a run.",
    },
    :clientbucketdir => {
      :default  => "$vardir/clientbucket",
      :type     => :directory,
      :mode     => 0750,
      :desc     => "Where FileBucket files are stored locally."
    },
    :configtimeout => {
      :default  => "2m",
      :type     => :duration,
      :desc     => "How long the client should wait for the configuration to be retrieved
      before considering it a failure.  This can help reduce flapping if too
      many clients contact the server at one time. Can be specified as a duration.",
    },
    :report_server => {
      :default  => "$server",
      :desc     => "The server to send transaction reports to.",
    },
    :report_port => {
      :default  => "$masterport",
      :desc     => "The port to communicate with the report_server.",
    },
    :inventory_server => {
      :default  => "$server",
      :desc     => "The server to send facts to.",
    },
    :inventory_port => {
      :default  => "$masterport",
      :desc     => "The port to communicate with the inventory_server.",
    },
    :report => {
      :default  => true,
      :type     => :boolean,
      :desc     => "Whether to send reports after every transaction.",
    },
    :lastrunfile =>  {
      :default  => "$statedir/last_run_summary.yaml",
      :type     => :file,
      :mode     => 0644,
      :desc     => "Where puppet agent stores the last run report summary in yaml format."
    },
    :lastrunreport =>  {
      :default  => "$statedir/last_run_report.yaml",
      :type     => :file,
      :mode     => 0640,
      :desc     => "Where puppet agent stores the last run report in yaml format."
    },
    :graph => {
      :default  => false,
      :type     => :boolean,
      :desc     => "Whether to create dot graph files for the different
      configuration graphs.  These dot files can be interpreted by tools
      like OmniGraffle or dot (which is part of ImageMagick).",
    },
    :graphdir => {
      :default    => "$statedir/graphs",
      :type       => :directory,
      :desc       => "Where to store dot-outputted graphs.",
    },
    :http_compression => {
      :default    => false,
      :type       => :boolean,
      :desc       => "Allow http compression in REST communication with the master.
      This setting might improve performance for agent -> master communications over slow WANs.
      Your puppet master needs to support compression (usually by activating some settings in a reverse-proxy
      in front of the puppet master, which rules out webrick).
      It is harmless to activate this settings if your master doesn't support
      compression, but if it supports it, this setting might reduce performance on high-speed LANs.",
    },
    :waitforcert => {
      :default  => "2m",
      :type     => :duration,
      :desc     => "The time interval 'puppet agent' should connect to the server
      and ask it to sign a certificate request. This is useful for the initial setup of a
      puppet client. You can turn off waiting for certificates by specifying a time of 0.
      Can be specified as a duration.",
    }
  )

  define_settings(:inspect,
    :archive_files => {
        :type     => :boolean,
        :default  => false,
        :desc     => "During an inspect run, whether to archive files whose contents are audited to a file bucket.",
    },
    :archive_file_server => {
        :default  => "$server",
        :desc     => "During an inspect run, the file bucket server to archive files to if archive_files is set.",
    }
  )

  # Plugin information.

  define_settings(
    :main,
    :plugindest => {
      :type       => :directory,
      :default    => "$libdir",
      :desc       => "Where Puppet should store plugins that it pulls down from the central
      server.",
    },
    :pluginsource => {
      :default    => "puppet://$server/plugins",
      :desc       => "From where to retrieve plugins.  The standard Puppet `file` type
      is used for retrieval, so anything that is a valid file source can
      be used here.",
    },
    :pluginsync => {
      :default    => true,
      :type       => :boolean,
      :desc       => "Whether plugins should be synced with the central server.",
    },

    :pluginsignore => {
        :default  => ".svn CVS .git",
        :desc     => "What files to ignore when pulling down plugins.",
    }
  )

  # Central fact information.

    define_settings(
    :main,
    :factpath => {
      :type     => :path,
      :default  => "$vardir/lib/facter#{File::PATH_SEPARATOR}$vardir/facts",
      :desc     => "Where Puppet should look for facts.  Multiple directories should
        be separated by the system path separator character. (The POSIX path separator is ':', and the Windows path separator is ';'.)",

      :call_hook => :on_initialize_and_write, # Call our hook with the default value, so we always get the value added to facter.
      :hook => proc { |value| Facter.search(value) if Facter.respond_to?(:search) }}
  )


    define_settings(
    :tagmail,
    :tagmap => {
      :default    => "$confdir/tagmail.conf",
      :desc       => "The mapping between reporting tags and email addresses.",
    },
    :sendmail => {
      :default    => which('sendmail') || '',
      :desc       => "Where to find the sendmail binary with which to send email.",
    },

    :reportfrom => {
        :default  => "report@" + [Facter["hostname"].value,Facter["domain"].value].join("."),
        :desc     => "The 'from' email address for the reports.",
    },

    :smtpserver => {
        :default  => "none",
        :desc     => "The server through which to send email reports.",
    }
  )

    define_settings(
    :rails,
    :dblocation => {
      :default  => "$statedir/clientconfigs.sqlite3",
      :type     => :file,
      :mode     => 0660,
      :owner    => "service",
      :group    => "service",
      :desc     => "The database cache for client configurations.  Used for
        querying within the language."
    },
    :dbadapter => {
      :default  => "sqlite3",
      :desc     => "The type of database to use.",
    },
    :dbmigrate => {
      :default  => false,
      :type     => :boolean,
      :desc     => "Whether to automatically migrate the database.",
    },
    :dbname => {
      :default  => "puppet",
      :desc     => "The name of the database to use.",
    },
    :dbserver => {
      :default  => "localhost",
      :desc     => "The database server for caching. Only
      used when networked databases are used.",
    },
    :dbport => {
      :default  => "",
      :desc     => "The database password for caching. Only
      used when networked databases are used.",
    },
    :dbuser => {
      :default  => "puppet",
      :desc     => "The database user for caching. Only
      used when networked databases are used.",
    },
    :dbpassword => {
      :default  => "puppet",
      :desc     => "The database password for caching. Only
      used when networked databases are used.",
    },
    :dbconnections => {
      :default  => '',
      :desc     => "The number of database connections for networked
      databases.  Will be ignored unless the value is a positive integer.",
    },
    :dbsocket => {
      :default  => "",
      :desc     => "The database socket location. Only used when networked
      databases are used.  Will be ignored if the value is an empty string.",
    },
    :railslog => {
      :default  => "$logdir/rails.log",
      :type     => :file,
      :mode     => 0600,
      :owner    => "service",
      :group    => "service",
      :desc     => "Where Rails-specific logs are sent"
    },

    :rails_loglevel => {
        :default  => "info",
        :desc     => "The log level for Rails connections.  The value must be
            a valid log level within Rails.  Production environments normally use `info`
            and other environments normally use `debug`.",
    }
  )

    define_settings(
    :couchdb,

    :couchdb_url => {
        :default  => "http://127.0.0.1:5984/puppet",
        :desc     => "The url where the puppet couchdb database will be created",
    }
  )

    define_settings(
    :transaction,
    :tags => {
      :default    => "",
      :desc       => "Tags to use to find resources.  If this is set, then
      only resources tagged with the specified tags will be applied.
      Values must be comma-separated.",
    },
    :evaltrace => {
      :default    => false,
      :type       => :boolean,
      :desc       => "Whether each resource should log when it is
      being evaluated.  This allows you to interactively see exactly
      what is being done.",
    },
    :summarize => {
        :default  => false,
        :type     => :boolean,
        :desc     => "Whether to print a transaction summary.",
    }
  )

    define_settings(
    :main,
    :external_nodes => {
        :default  => "none",
        :desc     => "An external command that can produce node information.  The command's output
            must be a YAML dump of a hash, and that hash must have a `classes` key and/or
            a `parameters` key, where `classes` is an array or hash and
            `parameters` is a hash.  For unknown nodes, the command should
            exit with a non-zero exit code.

            This command makes it straightforward to store your node mapping
            information in other data sources like databases.",
    }
    )

        define_settings(
        :ldap,
    :ldapssl => {
      :default  => false,
      :type   => :boolean,
      :desc   => "Whether SSL should be used when searching for nodes.
      Defaults to false because SSL usually requires certificates
      to be set up on the client side.",
    },
    :ldaptls => {
      :default  => false,
      :type     => :boolean,
      :desc     => "Whether TLS should be used when searching for nodes.
      Defaults to false because TLS usually requires certificates
      to be set up on the client side.",
    },
    :ldapserver => {
      :default  => "ldap",
      :desc     => "The LDAP server.  Only used if `node_terminus` is set to `ldap`.",
    },
    :ldapport => {
      :default  => 389,
      :desc     => "The LDAP port.  Only used if `node_terminus` is set to `ldap`.",
    },

    :ldapstring => {
      :default  => "(&(objectclass=puppetClient)(cn=%s))",
      :desc     => "The search string used to find an LDAP node.",
    },
    :ldapclassattrs => {
      :default  => "puppetclass",
      :desc     => "The LDAP attributes to use to define Puppet classes.  Values
      should be comma-separated.",
    },
    :ldapstackedattrs => {
      :default  => "puppetvar",
      :desc     => "The LDAP attributes that should be stacked to arrays by adding
      the values in all hierarchy elements of the tree.  Values
      should be comma-separated.",
    },
    :ldapattrs => {
      :default  => "all",
      :desc     => "The LDAP attributes to include when querying LDAP for nodes.  All
      returned attributes are set as variables in the top-level scope.
      Multiple values should be comma-separated.  The value 'all' returns
      all attributes.",
    },
    :ldapparentattr => {
      :default  => "parentnode",
      :desc     => "The attribute to use to define the parent node.",
    },
    :ldapuser => {
      :default  => "",
      :desc     => "The user to use to connect to LDAP.  Must be specified as a
      full DN.",
    },
    :ldappassword => {
      :default  => "",
      :desc     => "The password to use to connect to LDAP.",
    },
    :ldapbase => {
        :default  => "",
        :desc     => "The search base for LDAP searches.  It's impossible to provide
            a meaningful default here, although the LDAP libraries might
            have one already set.  Generally, it should be the 'ou=Hosts'
            branch under your main directory.",
    }
  )

  define_settings(:master,
    :storeconfigs => {
      :default  => false,
      :type     => :boolean,
      :desc     => "Whether to store each client's configuration, including catalogs, facts,
and related data.  This also enables the import and export of resources in
the Puppet language - a mechanism for exchange resources between nodes.

By default this uses ActiveRecord and an SQL database to store and query
the data; this, in turn, will depend on Rails being available.

You can adjust the backend using the storeconfigs_backend setting.",
      # Call our hook with the default value, so we always get the libdir set.
      :call_hook => :on_initialize_and_write,
      :hook => proc do |value|
        require 'puppet/node'
        require 'puppet/node/facts'
        if value
          if not Puppet.settings[:async_storeconfigs]
            Puppet::Resource::Catalog.indirection.cache_class = :store_configs
            Puppet.settings[:catalog_cache_terminus] = :store_configs
          end
          Puppet::Node::Facts.indirection.cache_class = :store_configs

          Puppet::Resource.indirection.terminus_class = :store_configs
        end
      end
    },
    :storeconfigs_backend => {
      :type => :terminus,
      :default => "active_record",
      :desc => "Configure the backend terminus used for StoreConfigs.
By default, this uses the ActiveRecord store, which directly talks to the
database from within the Puppet Master process."
    }
  )

  # This doesn't actually work right now.

<<<<<<< HEAD
  define_settings(:parser,
    :templatedir => {
        :default  => "$vardir/templates",
        :type     => :directory,
        :desc     => "Where Puppet looks for template files.  Can be a list of colon-separated
      directories.",
=======
    setdefaults(
    :parser,

    :lexical => [false, "Whether to use lexical scoping (vs. dynamic)."],
    :templatedir => ["$vardir/templates",
      "Where Puppet looks for template files.  Can be a list of colon-separated
      directories."
    ],

    :allow_variables_with_dashes => {
      :default => false,
      :desc    => <<-'EOT'
Permit hyphens (`-`) in variable names and issue deprecation warnings about
them. This setting **should always be `false`;** setting it to `true`
will cause subtle and wide-ranging bugs. It will be removed in a future version.

Hyphenated variables caused major problems in the language, but were allowed
between Puppet 2.7.3 and 2.7.14. If you used them during this window, we
apologize for the inconvenience --- you can temporarily set this to `true`
in order to upgrade, and can rename your variables at your leisure. Please
revert it to `false` after you have renamed all affected variables.
EOT
>>>>>>> 5c61f320
    }
  )
  define_settings(:puppetdoc,
    :document_all => {
        :default  => false,
        :type     => :boolean,
        :desc     => "Document all resources",
    }
  )
end<|MERGE_RESOLUTION|>--- conflicted
+++ resolved
@@ -1479,24 +1479,13 @@
     }
   )
 
-  # This doesn't actually work right now.
-
-<<<<<<< HEAD
   define_settings(:parser,
     :templatedir => {
         :default  => "$vardir/templates",
         :type     => :directory,
         :desc     => "Where Puppet looks for template files.  Can be a list of colon-separated
       directories.",
-=======
-    setdefaults(
-    :parser,
-
-    :lexical => [false, "Whether to use lexical scoping (vs. dynamic)."],
-    :templatedir => ["$vardir/templates",
-      "Where Puppet looks for template files.  Can be a list of colon-separated
-      directories."
-    ],
+    },
 
     :allow_variables_with_dashes => {
       :default => false,
@@ -1511,7 +1500,6 @@
 in order to upgrade, and can rename your variables at your leisure. Please
 revert it to `false` after you have renamed all affected variables.
 EOT
->>>>>>> 5c61f320
     }
   )
   define_settings(:puppetdoc,
