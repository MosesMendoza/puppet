--- conflicted
+++ resolved
@@ -11,14 +11,11 @@
         "issue_kind": {
             "description": "A unique label to identify the error class",
             "type": "string"
-<<<<<<< HEAD
-=======
         },
         "stacktrace": {
             "description": "**Deprecated**. For 5xx responses only, a message containing a deprecation warning. This property will be removed in a future release of Puppet.",
             "type": "array",
             "items": { "type": "string" }
->>>>>>> ddc0c976
         }
     },
     "required": ["message", "issue_kind"],
