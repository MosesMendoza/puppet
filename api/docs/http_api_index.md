Services
--------

* {file:api/docs/http_certificate.md Certificate}
* {file:api/docs/http_certificate_request.md Certificate Signing Requests}
* {file:api/docs/http_certificate_status.md Certificate Status}
* {file:api/docs/http_certificate_revocation_list.md Certificate Revocation List}
* {file:api/docs/http_catalog.md Catalog}
* {file:api_docs/http_facts.md Facts}
* {file:api/docs/http_file_bucket_file.md File Bucket File}
* {file:api/docs/http_file_content.md File Content}
* {file:api/docs/http_file_metadata.md File Metadata}
* {file:api/docs/http_report.md Report}
* {file:api/docs/http_resource_type.md Resource Type}

To be documented:

* node
<<<<<<< HEAD
* file_bucket_file
=======
* certificate_status
>>>>>>> 8309979e
* resource
* key
* status<|MERGE_RESOLUTION|>--- conflicted
+++ resolved
@@ -16,11 +16,6 @@
 To be documented:
 
 * node
-<<<<<<< HEAD
-* file_bucket_file
-=======
-* certificate_status
->>>>>>> 8309979e
 * resource
 * key
 * status