--- conflicted
+++ resolved
@@ -1,8 +1,11 @@
-<<<<<<< HEAD
     Moving all confine code out of the Provider class, and fixing #1197. 
     Created a Confiner module for the Provider class methods, enhanced 
     the interface between it and the Confine class to make sure binary 
     paths are searched for fresh each time.
+    
+    Modified the 'factpath' setting to automatically configure
+    Facter to load facts there if a new enough version of
+    Facter is used.
 
     Crontab provider: fix a parse error when a line begins with a space 
     character (fixes #1216)
@@ -11,12 +14,6 @@
     disable it with chkconfig service off, and respectfully do the same 
     for enable => true;
  
-=======
-    Modified the 'factpath' setting to automatically configure
-    Facter to load facts there if a new enough version of
-    Facter is used.
-
->>>>>>> ee4be4f7
     Added ldap providers for users and groups.
 
     Added support for the --all option to puppetca --clean.  If
